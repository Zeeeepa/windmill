--- conflicted
+++ resolved
@@ -19,14 +19,9 @@
   | "csharp"
   | "nu"
   | "ansible"
-<<<<<<< HEAD
-  | "java"
-  | "ruby";
-	// for related places search: ADD_NEW_LANG 
-=======
+  | "ruby"
   | "java";
 // for related places search: ADD_NEW_LANG
->>>>>>> d47c078b
 
 export function inferContentTypeFromFilePath(
   contentPath: string,
@@ -76,13 +71,9 @@
     return "nu";
   } else if (contentPath.endsWith(".java")) {
     return "java";
-<<<<<<< HEAD
   } else if (contentPath.endsWith(".rb")) {
     return "ruby";
 	// for related places search: ADD_NEW_LANG 
-=======
-    // for related places search: ADD_NEW_LANG
->>>>>>> d47c078b
   } else {
     throw new Error(
       "Invalid language: " + contentPath.substring(contentPath.lastIndexOf("."))
