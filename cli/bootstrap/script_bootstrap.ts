--- conflicted
+++ resolved
@@ -127,7 +127,6 @@
   }
 }
 `,
-<<<<<<< HEAD
   ruby: `
 public class Main {
   public static void main() {
@@ -135,8 +134,5 @@
   }
 }
 `,
-// for related places search: ADD_NEW_LANG 
-=======
   // for related places search: ADD_NEW_LANG
->>>>>>> d47c078b
 };