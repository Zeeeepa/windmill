--- conflicted
+++ resolved
@@ -575,13 +575,9 @@
     return ".nu";
   } else if (language === "java") {
     return ".java";
-<<<<<<< HEAD
   } else if (language === "ruby") {
     return ".rb";
     // for related places search: ADD_NEW_LANG 
-=======
-    // for related places search: ADD_NEW_LANG
->>>>>>> d47c078b
   } else {
     throw new Error("Invalid language: " + language);
   }
@@ -611,13 +607,8 @@
   ".nu",
   ".playbook.yml",
   ".java",
-<<<<<<< HEAD
   ".rb"
   // for related places search: ADD_NEW_LANG 
-
-=======
-  // for related places search: ADD_NEW_LANG
->>>>>>> d47c078b
 ];
 
 export function removeExtensionToPath(path: string): string {
