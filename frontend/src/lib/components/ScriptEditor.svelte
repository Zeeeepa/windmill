--- conflicted
+++ resolved
@@ -41,16 +41,11 @@
 	import { setContext } from 'svelte'
 	import HideButton from './apps/editor/settingsPanel/HideButton.svelte'
 	import { base } from '$lib/base'
-<<<<<<< HEAD
-	import { SUPPORTED_CHAT_SCRIPT_LANGUAGES } from './copilot/chat/core'
-=======
 	import { SUPPORTED_CHAT_SCRIPT_LANGUAGES } from './copilot/chat/script/core'
-	import { createDispatcherIfMounted } from '$lib/createDispatcherIfMounted'
 	import { getStringError } from './copilot/chat/utils'
 	import type { ScriptOptions } from './copilot/chat/ContextManager.svelte'
 	import { aiChatManager, AIMode } from './copilot/chat/AIChatManager.svelte'
 	import TriggerableByAI from './TriggerableByAI.svelte'
->>>>>>> ae81b4f4
 
 	// Exported
 	export let schema: Schema | any = emptySchema()
