--- conflicted
+++ resolved
@@ -15,12 +15,9 @@
 	export let createMenu: MenubarBuilders['createMenu']
 	export let invisible: boolean = false
 	export let usePointerDownOutside: boolean = false
-<<<<<<< HEAD
 	export let clickOutsideExcludeIds: string[] = []
-=======
 	export let menuClass: string = ''
 	export let open = false
->>>>>>> 5b96bcce
 
 	// Use the passed createMenu function
 	const {
@@ -35,16 +32,6 @@
 		},
 		loop: true
 	})
-
-<<<<<<< HEAD
-	let open = false
-=======
-	//Melt
-	const {
-		elements: { trigger, menu: menuElement, item },
-		states
-	} = menu
->>>>>>> 5b96bcce
 
 	const sync = createSync(states)
 	$: sync.open(open, (v) => (open = Boolean(v)))
@@ -106,11 +93,7 @@
 			on:click
 		>
 			<div class="py-1" style="max-height: {maxHeight}px; ">
-<<<<<<< HEAD
-				<slot {item} {close} />
-=======
-				<slot {item} {open} />
->>>>>>> 5b96bcce
+				<slot {item} {open} {close} />
 			</div>
 		</div>
 	{/if}
