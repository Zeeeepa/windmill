#[cfg(feature = "enterprise")]
use crate::ee_oss::ExternalJwks;
use axum::{
    async_trait,
    extract::{FromRequestParts, OriginalUri, Query},
    Extension,
};
use chrono::TimeZone;
use http::{request::Parts, StatusCode};
use quick_cache::sync::Cache;
use serde::Deserialize;
use tower_cookies::Cookies;
use tracing::Span;

use crate::db::{ApiAuthed, DB};
use std::sync::{
    atomic::{AtomicI64, AtomicU64, Ordering},
    Arc,
};
#[cfg(feature = "enterprise")]
use tokio::sync::RwLock;

use windmill_common::{
    auth::{get_folders_for_user, get_groups_for_user, JWTAuthClaims, TOKEN_PREFIX_LEN},
    jwt,
    users::{COOKIE_NAME, SUPERADMIN_SECRET_EMAIL},
};

lazy_static::lazy_static! {
    // Global auth cache accessible from main.rs for direct invalidation
    pub static ref AUTH_CACHE: Cache<(String, String), ExpiringAuthCache> = Cache::new(300);
}

// Global function to invalidate a specific token from cache
pub fn invalidate_token_from_cache(token: &str) {
    // Remove all cache entries for this token (across all workspaces)
    AUTH_CACHE.retain(|(_workspace_id, cached_token), _cached_value| cached_token != token);
    tracing::info!(
        "Invalidated token from auth cache: {}...",
        &token[..token.len().min(8)]
    );
}

#[derive(Clone)]
pub struct ExpiringAuthCache {
    pub authed: ApiAuthed,
    pub expiry: chrono::DateTime<chrono::Utc>,
}

pub struct AuthCache {
    db: DB,
    superadmin_secret: Option<String>,
    #[cfg(feature = "enterprise")]
    ext_jwks: Option<Arc<RwLock<ExternalJwks>>>,
}

impl AuthCache {
    pub fn new(
        db: DB,
        superadmin_secret: Option<String>,
        #[cfg(feature = "enterprise")] ext_jwks: Option<Arc<RwLock<ExternalJwks>>>,
    ) -> Self {
        AuthCache {
            db,
            superadmin_secret,
            #[cfg(feature = "enterprise")]
            ext_jwks,
        }
    }

    pub async fn invalidate(&self, w_id: &str, token: String) {
        AUTH_CACHE.remove(&(w_id.to_string(), token));
    }

    pub async fn get_authed(&self, w_id: Option<String>, token: &str) -> Option<ApiAuthed> {
        let key = (
            w_id.as_ref().unwrap_or(&"".to_string()).to_string(),
            token.to_string(),
        );
        let s = AUTH_CACHE.get(&key).map(|c| c.to_owned());
        match s {
            Some(ExpiringAuthCache { authed, expiry }) if expiry > chrono::Utc::now() => {
                Some(authed)
            }
            #[cfg(feature = "enterprise")]
            _ if token.starts_with("jwt_ext_") => {
                let authed_and_exp = match crate::ee_oss::jwt_ext_auth(
                    w_id.as_ref(),
                    token.trim_start_matches("jwt_ext_"),
                    self.ext_jwks.clone(),
                )
                .await
                {
                    Ok(r) => Some(r),
                    Err(e) => {
                        tracing::error!("JWT_EXT auth error: {:?}", e);
                        None
                    }
                };

                if let Some((authed, exp)) = authed_and_exp.clone() {
                    AUTH_CACHE.insert(
                        key,
                        ExpiringAuthCache {
                            authed: authed.clone(),
                            expiry: chrono::Utc.timestamp_nanos(exp as i64 * 1_000_000_000),
                        },
                    );

                    Some(authed)
                } else {
                    None
                }
            }
            _ if token.starts_with("jwt_") => {
                let jwt_token = token.trim_start_matches("jwt_");

                let jwt_result = jwt::decode_with_internal_secret::<JWTAuthClaims>(jwt_token).await;

                match jwt_result {
                    Ok(claims) => {
                        if w_id.is_some_and(|w_id| w_id != claims.workspace_id) {
                            tracing::error!("JWT auth error: workspace_id mismatch");
                            return None;
                        }

                        let username_override = username_override_from_label(claims.label);
                        let authed = crate::db::ApiAuthed {
                            email: claims.email,
                            username: claims.username,
                            is_admin: claims.is_admin,
                            is_operator: claims.is_operator,
                            groups: claims.groups,
                            folders: claims.folders,
                            scopes: None,
                            username_override,
                            token_prefix: claims.audit_span,
                        };

                        AUTH_CACHE.insert(
                            key,
                            ExpiringAuthCache {
                                authed: authed.clone(),
                                expiry: chrono::Utc
                                    .timestamp_nanos(claims.exp as i64 * 1_000_000_000),
                            },
                        );

                        Some(authed)
                    }
                    Err(err) => {
                        tracing::error!("JWT auth error: {:?}", err);
                        None
                    }
                }
            }
            _ => {
                let user_o = sqlx::query!(
                    "UPDATE token SET last_used_at = now() WHERE
                        token = $1
                        AND (expiration > NOW() OR expiration IS NULL)
                        AND (workspace_id IS NULL OR workspace_id = $2)
                    RETURNING owner, email, super_admin, scopes, label",
                    token,
                    w_id.as_ref(),
                )
                .map(|x| (x.owner, x.email, x.super_admin, x.scopes, x.label))
                .fetch_optional(&self.db)
                .await
                .ok()
                .flatten();

                if let Some(user) = user_o {
                    let authed_o = {
                        match user {
                            (Some(owner), Some(email), super_admin, _, label) if w_id.is_some() => {
                                let username_override = username_override_from_label(label);
                                if let Some((prefix, name)) = owner.split_once('/') {
                                    if prefix == "u" {
                                        let (is_admin, is_operator) = if super_admin {
                                            (true, false)
                                        } else {
                                            let r = sqlx::query!(
                                                "SELECT is_admin, operator FROM usr where username = $1 AND \
                                                 workspace_id = $2 AND disabled = false",
                                                name,
                                                &w_id.as_ref().unwrap()
                                            )
                                            .fetch_one(&self.db)
                                            .await
                                            .ok();
                                            if let Some(r) = r {
                                                (r.is_admin, r.operator)
                                            } else {
                                                (false, true)
                                            }
                                        };

                                        let w_id = &w_id.unwrap();
                                        let groups =
                                            get_groups_for_user(w_id, &name, &email, &self.db)
                                                .await
                                                .ok()
                                                .unwrap_or_default();

                                        let folders =
                                            get_folders_for_user(w_id, &name, &groups, &self.db)
                                                .await
                                                .ok()
                                                .unwrap_or_default();

                                        Some(ApiAuthed {
                                            email: email,
                                            username: name.to_string(),
                                            is_admin,
                                            is_operator,
                                            groups,
                                            folders,
                                            scopes: None,
                                            username_override,
                                            token_prefix: Some(token[0..TOKEN_PREFIX_LEN].to_string()),
                                        })
                                    } else {
                                        let groups = vec![name.to_string()];
                                        let folders = get_folders_for_user(
                                            &w_id.unwrap(),
                                            "",
                                            &groups,
                                            &self.db,
                                        )
                                        .await
                                        .ok()
                                        .unwrap_or_default();
                                        Some(ApiAuthed {
                                            email: email,
                                            username: format!("group-{name}"),
                                            is_admin: false,
                                            groups,
                                            is_operator: false,
                                            folders,
                                            scopes: None,
                                            username_override,
                                            token_prefix: Some(token[0..TOKEN_PREFIX_LEN].to_string()),
                                        })
                                    }
                                } else {
                                    let groups = vec![];
                                    let folders = vec![];
                                    Some(ApiAuthed {
                                        email: email,
                                        username: owner,
                                        is_admin: super_admin,
                                        is_operator: true,
                                        groups,
                                        folders,
                                        scopes: None,
                                        username_override,
                                        token_prefix: Some(token[0..TOKEN_PREFIX_LEN].to_string()),
                                    })
                                }
                            }
                            (_, Some(email), super_admin, scopes, label) => {
                                let username_override = username_override_from_label(label);
                                if w_id.is_some() {
                                    let row_o = sqlx::query!(
                                        "SELECT username, is_admin, operator FROM usr WHERE
                                            email = $1 AND workspace_id = $2 AND disabled = false",
                                        &email,
                                        w_id.as_ref().unwrap()
                                    )
                                    .map(|x| (x.username, x.is_admin, x.operator))
                                    .fetch_optional(&self.db)
                                    .await
                                    .unwrap_or(Some(("error".to_string(), false, false)));

                                    match row_o {
                                        Some((username, is_admin, is_operator)) => {
                                            let groups = get_groups_for_user(
                                                &w_id.as_ref().unwrap(),
                                                &username,
                                                &email,
                                                &self.db,
                                            )
                                            .await
                                            .ok()
                                            .unwrap_or_default();

                                            let folders = get_folders_for_user(
                                                &w_id.unwrap(),
                                                &username,
                                                &groups,
                                                &self.db,
                                            )
                                            .await
                                            .ok()
                                            .unwrap_or_default();
                                            Some(ApiAuthed {
                                                email,
                                                username,
                                                is_admin: is_admin || super_admin,
                                                is_operator,
                                                groups,
                                                folders,
                                                scopes,
                                                username_override,
                                                token_prefix: Some(token[0..TOKEN_PREFIX_LEN].to_string()),
                                            })
                                        }
                                        None if super_admin => Some(ApiAuthed {
                                            email: email.clone(),
                                            username: email,
                                            is_admin: super_admin,
                                            is_operator: false,
                                            groups: vec![],
                                            folders: vec![],
                                            scopes,
                                            username_override,
                                            token_prefix: Some(token[0..TOKEN_PREFIX_LEN].to_string()),
                                        }),
                                        None => None,
                                    }
                                } else {
                                    Some(ApiAuthed {
                                        email: email.to_string(),
                                        username: email,
                                        is_admin: super_admin,
                                        is_operator: true,
                                        groups: Vec::new(),
                                        folders: Vec::new(),
                                        scopes,
                                        username_override,
                                        token_prefix: Some(token[0..TOKEN_PREFIX_LEN].to_string()),
                                    })
                                }
                            }
                            _ => None,
                        }
                    };
                    if let Some(authed) = authed_o.as_ref() {
                        AUTH_CACHE.insert(
                            key,
                            ExpiringAuthCache {
                                authed: authed.clone(),
                                expiry: chrono::Utc::now()
                                    + chrono::Duration::try_seconds(120).unwrap(),
                            },
                        );
                    }
                    authed_o
                } else if self
                    .superadmin_secret
                    .as_ref()
                    .map(|x| x == token)
                    .unwrap_or(false)
                {
                    Some(ApiAuthed {
                        email: SUPERADMIN_SECRET_EMAIL.to_string(),
                        username: "superadmin_secret".to_string(),
                        is_admin: true,
                        is_operator: false,
                        groups: Vec::new(),
                        folders: Vec::new(),
                        scopes: None,
                        username_override: None,
                        token_prefix: Some(token[0..TOKEN_PREFIX_LEN].to_string()),
                    })
                } else {
                    None
                }
            }
        }
    }
}

async fn extract_token<S: Send + Sync>(parts: &mut Parts, state: &S) -> Option<String> {
    let auth_header = parts
        .headers
        .get(http::header::AUTHORIZATION)
        .and_then(|value| value.to_str().ok())
        .and_then(|s| s.strip_prefix("Bearer "));

    let from_cookie = match auth_header {
        Some(x) => Some(x.to_owned()),
        None => Extension::<Cookies>::from_request_parts(parts, state)
            .await
            .ok()
            .and_then(|cookies| cookies.get(COOKIE_NAME).map(|c| c.value().to_owned())),
    };

    #[derive(Deserialize)]
    struct Token {
        token: Option<String>,
    }
    match from_cookie {
        Some(token) => Some(token),
        None => Query::<Token>::from_request_parts(parts, state)
            .await
            .ok()
            .and_then(|token| token.token.clone()),
    }
}

#[derive(Clone, Debug)]
pub struct Tokened {
    pub token: String,
}

pub struct OptTokened {
    #[allow(dead_code)]
    pub token: Option<String>,
}

struct BruteForceCounter {
    counter: AtomicU64,
    last_reset: AtomicI64,
}

lazy_static::lazy_static! {
    static ref BRUTE_FORCE_COUNTER: BruteForceCounter =
        BruteForceCounter { last_reset: AtomicI64::new(0), counter: AtomicU64::new(0) };
}

impl BruteForceCounter {
    async fn increment(&self) {
        let now = time::OffsetDateTime::now_utc().unix_timestamp();
        if self.counter.fetch_add(1, Ordering::Relaxed) > 10000 {
            tracing::error!(
                "Brute force attack to find valid token detected, sleeping unauthorized response for 2 seconds"
            );
            tokio::time::sleep(std::time::Duration::from_secs(2)).await;
        }
        if now - self.last_reset.load(Ordering::Relaxed) > 60 {
            self.counter.store(0, Ordering::Relaxed);
            self.last_reset.store(now, Ordering::Relaxed);
        }
    }
}

#[async_trait]
impl<S> FromRequestParts<S> for Tokened
where
    S: Send + Sync,
{
    type Rejection = (StatusCode, String);

    async fn from_request_parts(
        parts: &mut Parts,
        state: &S,
    ) -> std::result::Result<Self, Self::Rejection> {
        if parts.method == http::Method::OPTIONS {
            return Ok(Tokened { token: "".to_string() });
        };
        let already_tokened = parts.extensions.get::<Tokened>();
        if let Some(tokened) = already_tokened {
            Ok(tokened.clone())
        } else {
            let token_o = extract_token(parts, state).await;
            if let Some(token) = token_o {
                let tokened = Self { token };
                parts.extensions.insert(tokened.clone());
                Ok(tokened)
            } else {
                BRUTE_FORCE_COUNTER.increment().await;
                Err((StatusCode::UNAUTHORIZED, "Unauthorized".to_owned()))
            }
        }
    }
}

#[async_trait]
impl<S> FromRequestParts<S> for OptTokened
where
    S: Send + Sync,
{
    type Rejection = (StatusCode, String);

    async fn from_request_parts(
        parts: &mut Parts,
        state: &S,
    ) -> std::result::Result<Self, Self::Rejection> {
        if parts.method == http::Method::OPTIONS {
            return Ok(OptTokened { token: None });
        };
        let already_tokened = parts.extensions.get::<Tokened>();
        if let Some(tokened) = already_tokened {
            Ok(OptTokened { token: Some(tokened.token.clone()) })
        } else {
            let token_o = extract_token(parts, state).await;
            Ok(OptTokened { token: token_o })
        }
    }
}

fn maybe_get_workspace_id_from_path(path_vec: &[&str]) -> Option<String> {
    let workspace_id = if path_vec.len() >= 4 && path_vec[0] == "" && path_vec[2] == "w" {
        Some(path_vec[3].to_owned())
    } else if path_vec.len() >= 5
        && path_vec[0] == ""
        && path_vec[1] == "api"
        && path_vec[2] == "mcp"
        && path_vec[3] == "w"
    {
        Some(path_vec[4].to_owned())
    } else {
        if path_vec.len() >= 5 && path_vec[0] == "" && path_vec[2] == "srch" && path_vec[3] == "w" {
            Some(path_vec[4].to_owned())
        } else {
            None
        }
    };

    workspace_id
}

#[async_trait]
impl<S> FromRequestParts<S> for ApiAuthed
where
    S: Send + Sync,
{
    type Rejection = (StatusCode, String);

    async fn from_request_parts(
        parts: &mut Parts,
        state: &S,
    ) -> std::result::Result<Self, Self::Rejection> {
        if parts.method == http::Method::OPTIONS {
<<<<<<< HEAD
            return Ok(ApiAuthed {
                email: "".to_owned(),
                username: "".to_owned(),
                is_admin: false,
                is_operator: false,
                groups: Vec::new(),
                folders: Vec::new(),
                scopes: None,
                username_override: None,
                token_prefix: None,
            });
=======
            return Ok(ApiAuthed::default());
>>>>>>> 91a5a549
        };
        let already_authed = parts.extensions.get::<ApiAuthed>();

        if let Some(authed) = already_authed {
            return Ok(authed.clone());
        }

        let already_tokened = parts.extensions.get::<Tokened>();
        let token_o = if let Some(token) = already_tokened {
            Some(token.token.clone())
        } else {
            extract_token(parts, state).await
        };

        if let Some(token) = token_o {
            if let Ok(Extension(cache)) =
                Extension::<Arc<AuthCache>>::from_request_parts(parts, state).await
            {
                let original_uri = OriginalUri::from_request_parts(parts, state)
                    .await
                    .ok()
                    .map(|x| x.0)
                    .unwrap_or_default();
                let path_vec: Vec<&str> = original_uri.path().split("/").collect();
                let workspace_id = maybe_get_workspace_id_from_path(&path_vec);

                if let Some(authed) = cache.get_authed(workspace_id.clone(), &token).await {
                    if authed.scopes.as_ref().is_some_and(|scopes| {
                        scopes
                            .iter()
                            .any(|s| s.starts_with("jobs:") || s.starts_with("run:"))
                    }) && (path_vec.len() < 3
                        || (path_vec[4] != "jobs" && path_vec[4] != "jobs_u"))
                    {
                        BRUTE_FORCE_COUNTER.increment().await;
                        return Err((
                            StatusCode::UNAUTHORIZED,
                            format!("Unauthorized scoped token: {:?}", authed.scopes),
                        ));
                    }

                    parts.extensions.insert(authed.clone());

                    Span::current().record("username", &authed.username.as_str());
                    Span::current().record("email", &authed.email);

                    if let Some(workspace_id) = workspace_id {
                        Span::current().record("workspace_id", &workspace_id);
                    }
                    return Ok(authed);
                }
            }
        }
        BRUTE_FORCE_COUNTER.increment().await;
        Err((StatusCode::UNAUTHORIZED, "Unauthorized".to_owned()))
    }
}

fn username_override_from_label(label: Option<String>) -> Option<String> {
    match label {
        Some(label)
            if label.starts_with("webhook-")
                || label.starts_with("http-")
                || label.starts_with("email-")
                || label.starts_with("ws-") =>
        {
            Some(label)
        }
        Some(label) if label.starts_with("ephemeral-script-end-user-") => Some(
            label
                .trim_start_matches("ephemeral-script-end-user-")
                .to_string(),
        ),
        Some(label) if label == "Ephemeral lsp token" => Some("lsp".to_string()),
        Some(label) if label != "ephemeral-script" && label != "session" && !label.is_empty() => {
            Some(format!("label-{label}"))
        }
        _ => None,
    }
}<|MERGE_RESOLUTION|>--- conflicted
+++ resolved
@@ -524,21 +524,7 @@
         state: &S,
     ) -> std::result::Result<Self, Self::Rejection> {
         if parts.method == http::Method::OPTIONS {
-<<<<<<< HEAD
-            return Ok(ApiAuthed {
-                email: "".to_owned(),
-                username: "".to_owned(),
-                is_admin: false,
-                is_operator: false,
-                groups: Vec::new(),
-                folders: Vec::new(),
-                scopes: None,
-                username_override: None,
-                token_prefix: None,
-            });
-=======
             return Ok(ApiAuthed::default());
->>>>>>> 91a5a549
         };
         let already_authed = parts.extensions.get::<ApiAuthed>();
 
