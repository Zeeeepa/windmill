/*
 * Author: Ruben Fiszel
 * Copyright: Windmill Labs, Inc 2022
 * This file and its contents are licensed under the AGPLv3 License.
 * Please see the included NOTICE for copyright information and
 * LICENSE-AGPL for a copy of the license.
 */

use crate::db::ApiAuthed;
#[cfg(feature = "enterprise")]
use crate::ee::ExternalJwks;
#[cfg(feature = "embedding")]
use crate::embeddings::load_embeddings_db;
#[cfg(feature = "oauth2")]
use crate::oauth2_ee::AllClients;
#[cfg(feature = "oauth2")]
use crate::oauth2_ee::SlackVerifier;
#[cfg(feature = "smtp")]
use crate::smtp_server_ee::SmtpServer;

#[cfg(feature = "mcp")]
use crate::mcp::{setup_mcp_server, Runner as McpRunner};
use crate::tracing_init::MyOnFailure;
use crate::{
    tracing_init::{MyMakeSpan, MyOnResponse},
    users::OptAuthed,
    webhook_util::WebhookShared,
};

#[cfg(feature = "agent_worker_server")]
use agent_workers_ee::AgentCache;

use anyhow::Context;
use argon2::Argon2;
use axum::extract::DefaultBodyLimit;
use axum::{middleware::from_extractor, routing::get, routing::post, Extension, Router};
use db::DB;
use http::HeaderValue;
use reqwest::Client;
#[cfg(feature = "oauth2")]
use std::collections::HashMap;
use tokio::task::JoinHandle;
use windmill_common::global_settings::load_value_from_global_settings;
use windmill_common::global_settings::EMAIL_DOMAIN_SETTING;
use windmill_common::worker::HUB_CACHE_DIR;

use std::fs::DirBuilder;
use std::time::Duration;
use std::{net::SocketAddr, sync::Arc};
use tokio::sync::RwLock;
use tower::ServiceBuilder;
use tower_cookies::CookieManagerLayer;
use tower_http::{
    cors::{Any, CorsLayer},
    trace::TraceLayer,
};
use windmill_common::db::UserDB;
use windmill_common::worker::CLOUD_HOSTED;
use windmill_common::{utils::GIT_VERSION, BASE_URL, INSTANCE_NAME};

use crate::scim_ee::has_scim_token;
use windmill_common::error::AppError;

<<<<<<< HEAD
use crate::teams_approvals::request_teams_approval;

=======
#[cfg(feature = "agent_worker_server")]
mod agent_workers_ee;
>>>>>>> 242a5654
mod ai;
mod apps;
pub mod args;
mod audit;
mod auth;
mod capture;
mod concurrency_groups;
mod configs;
mod db;
mod drafts;
pub mod ee;
pub mod embeddings;
mod favorite;
mod flows;
mod folders;
mod granular_acls;
mod groups;
#[cfg(feature = "http_trigger")]
mod http_trigger_auth;
#[cfg(feature = "http_trigger")]
mod http_triggers;
mod indexer_ee;
mod inputs;
mod integration;
#[cfg(feature = "postgres_trigger")]
mod postgres_triggers;

#[cfg(feature = "enterprise")]
mod apps_ee;
#[cfg(all(feature = "enterprise", feature = "gcp_trigger"))]
mod gcp_triggers_ee;
#[cfg(feature = "enterprise")]
mod git_sync_ee;
#[cfg(feature = "parquet")]
mod job_helpers_ee;
pub mod job_metrics;
pub mod jobs;
#[cfg(all(feature = "enterprise", feature = "kafka"))]
mod kafka_triggers_ee;
#[cfg(feature = "mqtt_trigger")]
mod mqtt_triggers;
#[cfg(all(feature = "enterprise", feature = "nats"))]
mod nats_triggers_ee;
#[cfg(feature = "oauth2")]
pub mod oauth2_ee;
mod oidc_ee;
mod raw_apps;
mod resources;
mod saml_ee;
mod schedule;
mod scim_ee;
mod scripts;
mod service_logs;
mod settings;
mod approvals;
mod slack_approvals;
mod teams_approvals;
#[cfg(feature = "smtp")]
mod smtp_server_ee;
#[cfg(all(feature = "enterprise", feature = "sqs_trigger"))]
mod sqs_triggers_ee;

mod static_assets;
#[cfg(all(feature = "stripe", feature = "enterprise"))]
mod stripe_ee;
mod teams_ee;
mod tracing_init;
mod triggers;
mod users;
mod users_ee;
mod utils;
mod variables;
pub mod webhook_util;
#[cfg(feature = "websocket")]
mod websocket_triggers;
mod workers;
mod workspaces;
mod workspaces_ee;
mod workspaces_export;
mod workspaces_extra;

#[cfg(feature = "mcp")]
mod mcp;

pub const DEFAULT_BODY_LIMIT: usize = 2097152 * 100; // 200MB

lazy_static::lazy_static! {

    pub static ref REQUEST_SIZE_LIMIT: Arc<RwLock<usize>> = Arc::new(RwLock::new(DEFAULT_BODY_LIMIT));

    pub static ref SCIM_TOKEN: Arc<RwLock<Option<String>>> = Arc::new(RwLock::new(None));
    pub static ref SAML_METADATA: Arc<RwLock<Option<String>>> = Arc::new(RwLock::new(None));


    pub static ref COOKIE_DOMAIN: Option<String> = std::env::var("COOKIE_DOMAIN").ok();

    pub static ref IS_SECURE: Arc<RwLock<bool>> = Arc::new(RwLock::new(false));

    pub static ref HTTP_CLIENT: Client = reqwest::ClientBuilder::new()
        .user_agent("windmill/beta")
        .connect_timeout(Duration::from_secs(10))
        .timeout(Duration::from_secs(30))
        .danger_accept_invalid_certs(std::env::var("ACCEPT_INVALID_CERTS").is_ok())
        .build().unwrap();


}

#[cfg(feature = "oauth2")]
lazy_static::lazy_static! {
    pub static ref OAUTH_CLIENTS: Arc<RwLock<AllClients>> = Arc::new(RwLock::new(AllClients {
        logins: HashMap::new(),
        connects: HashMap::new(),
        slack: None
    }));


    pub static ref SLACK_SIGNING_SECRET: Option<SlackVerifier> = std::env::var("SLACK_SIGNING_SECRET")
        .ok()
        .map(|x| SlackVerifier::new(x).unwrap());

}

// Compliance with cloud events spec.
pub async fn add_webhook_allowed_origin(
    req: axum::extract::Request,
    next: axum::middleware::Next,
) -> axum::response::Response {
    if req.method() == http::Method::OPTIONS {
        if let Some(webhook_request_origin) = req.headers().get("Webhook-Request-Origin") {
            let webhook_request_origin = webhook_request_origin.clone();
            let mut response = next.run(req).await;

            response
                .headers_mut()
                .insert("Webhook-Allowed-Origin", webhook_request_origin);
            response
                .headers_mut()
                .insert("Webhook-Allowed-Rate", HeaderValue::from_static("*"));
            return response;
        }
    }
    next.run(req).await
}

#[cfg(not(feature = "tantivy"))]
type IndexReader = ();

#[cfg(not(feature = "tantivy"))]
type ServiceLogIndexReader = ();

#[cfg(feature = "tantivy")]
type IndexReader = windmill_indexer::completed_runs_ee::IndexReader;
#[cfg(feature = "tantivy")]
type ServiceLogIndexReader = windmill_indexer::service_logs_ee::ServiceLogIndexReader;

pub async fn run_server(
    db: DB,
    job_index_reader: Option<IndexReader>,
    log_index_reader: Option<ServiceLogIndexReader>,
    addr: SocketAddr,
    mut killpill_rx: tokio::sync::broadcast::Receiver<()>,
    port_tx: tokio::sync::oneshot::Sender<String>,
    server_mode: bool,
    mcp_mode: bool,
    _base_internal_url: String,
) -> anyhow::Result<()> {
    let user_db = UserDB::new(db.clone());

    for x in [HUB_CACHE_DIR] {
        DirBuilder::new()
            .recursive(true)
            .create(x)
            .expect("could not create initial server dir");
    }

    #[cfg(feature = "enterprise")]
    let ext_jwks = ExternalJwks::load().await;
    let auth_cache = Arc::new(crate::auth::AuthCache::new(
        db.clone(),
        std::env::var("SUPERADMIN_SECRET").ok(),
        #[cfg(feature = "enterprise")]
        ext_jwks,
    ));
    let argon2 = Arc::new(Argon2::default());

    let disable_response_logs = std::env::var("DISABLE_RESPONSE_LOGS")
        .ok()
        .map(|x| x == "true")
        .unwrap_or(false);

    let middleware_stack = ServiceBuilder::new()
        .layer(Extension(db.clone()))
        .layer(Extension(user_db.clone()))
        .layer(Extension(auth_cache.clone()))
        .layer(Extension(job_index_reader))
        .layer(Extension(log_index_reader))
        // .layer(Extension(index_writer))
        .layer(CookieManagerLayer::new())
        .layer(Extension(WebhookShared::new(
            killpill_rx.resubscribe(),
            db.clone(),
        )))
        .layer(DefaultBodyLimit::max(
            REQUEST_SIZE_LIMIT.read().await.clone(),
        ));

    let cors = CorsLayer::new()
        .allow_methods([http::Method::GET, http::Method::POST])
        .allow_headers([http::header::CONTENT_TYPE, http::header::AUTHORIZATION])
        .allow_origin(Any);

    let sp_extension = Arc::new(saml_ee::build_sp_extension().await?);

    if server_mode {
        #[cfg(feature = "embedding")]
        load_embeddings_db(&db);

        let mut start_smtp_server = false;
        if let Some(smtp_settings) =
            load_value_from_global_settings(&db, EMAIL_DOMAIN_SETTING).await?
        {
            if smtp_settings.as_str().unwrap_or("") != "" {
                start_smtp_server = true;
            }
        }
        if !start_smtp_server {
            tracing::info!("SMTP server not started because email domain is not set");
        } else {
            #[cfg(feature = "smtp")]
            {
                let smtp_server = Arc::new(SmtpServer {
                    db: db.clone(),
                    user_db: user_db,
                    auth_cache: auth_cache.clone(),
                    base_internal_url: _base_internal_url.clone(),
                });
                if let Err(err) = smtp_server.start_listener_thread(addr).await {
                    tracing::error!("Error starting SMTP server: {err:#}");
                }
            }
            #[cfg(not(feature = "smtp"))]
            {
                tracing::info!("SMTP server not started because SMTP feature is not enabled");
            }
        }
    }

    let job_helpers_service = {
        #[cfg(feature = "parquet")]
        {
            job_helpers_ee::workspaced_service()
        }

        #[cfg(not(feature = "parquet"))]
        {
            Router::new()
        }
    };

    let kafka_triggers_service = {
        #[cfg(all(feature = "enterprise", feature = "kafka"))]
        {
            kafka_triggers_ee::workspaced_service()
        }

        #[cfg(not(all(feature = "enterprise", feature = "kafka")))]
        {
            Router::new()
        }
    };

    let nats_triggers_service = {
        #[cfg(all(feature = "enterprise", feature = "nats"))]
        {
            nats_triggers_ee::workspaced_service()
        }

        #[cfg(not(all(feature = "enterprise", feature = "nats")))]
        {
            Router::new()
        }
    };

    let mqtt_triggers_service = {
        #[cfg(all(feature = "mqtt_trigger"))]
        {
            mqtt_triggers::workspaced_service()
        }

        #[cfg(not(feature = "mqtt_trigger"))]
        {
            Router::new()
        }
    };

    let gcp_triggers_service = {
        #[cfg(all(feature = "enterprise", feature = "gcp_trigger"))]
        {
            gcp_triggers_ee::workspaced_service()
        }

        #[cfg(not(all(feature = "enterprise", feature = "gcp_trigger")))]
        {
            Router::new()
        }
    };

    let sqs_triggers_service = {
        #[cfg(all(feature = "enterprise", feature = "sqs_trigger"))]
        {
            sqs_triggers_ee::workspaced_service()
        }

        #[cfg(not(all(feature = "enterprise", feature = "sqs_trigger")))]
        {
            Router::new()
        }
    };

    let websocket_triggers_service = {
        #[cfg(feature = "websocket")]
        {
            websocket_triggers::workspaced_service()
        }

        #[cfg(not(feature = "websocket"))]
        Router::new()
    };

    let http_triggers_service = {
        #[cfg(feature = "http_trigger")]
        {
            http_triggers::workspaced_service()
        }

        #[cfg(not(feature = "http_trigger"))]
        Router::new()
    };

    let postgres_triggers_service = {
        #[cfg(feature = "postgres_trigger")]
        {
            postgres_triggers::workspaced_service()
        }

        #[cfg(not(feature = "postgres_trigger"))]
        Router::new()
    };

    if !*CLOUD_HOSTED && server_mode && !mcp_mode {
        #[cfg(feature = "websocket")]
        {
            let ws_killpill_rx = killpill_rx.resubscribe();
            websocket_triggers::start_websockets(db.clone(), ws_killpill_rx);
        }

        #[cfg(all(feature = "enterprise", feature = "kafka"))]
        {
            let kafka_killpill_rx = killpill_rx.resubscribe();
            kafka_triggers_ee::start_kafka_consumers(db.clone(), kafka_killpill_rx);
        }

        #[cfg(all(feature = "enterprise", feature = "nats"))]
        {
            let nats_killpill_rx = killpill_rx.resubscribe();
            nats_triggers_ee::start_nats_consumers(db.clone(), nats_killpill_rx);
        }

        #[cfg(feature = "postgres_trigger")]
        {
            let db_killpill_rx = killpill_rx.resubscribe();
            postgres_triggers::start_database(db.clone(), db_killpill_rx);
        }

        #[cfg(feature = "mqtt_trigger")]
        {
            let mqtt_killpill_rx = killpill_rx.resubscribe();
            mqtt_triggers::start_mqtt_consumer(db.clone(), mqtt_killpill_rx);
        }

        #[cfg(all(feature = "enterprise", feature = "sqs_trigger"))]
        {
            let sqs_killpill_rx = killpill_rx.resubscribe();
            sqs_triggers_ee::start_sqs(db.clone(), sqs_killpill_rx);
        }

        #[cfg(all(feature = "enterprise", feature = "gcp_trigger"))]
        {
            let gcp_killpill_rx = killpill_rx.resubscribe();
            gcp_triggers_ee::start_consuming_gcp_pubsub_event(db.clone(), gcp_killpill_rx);
        }
    }

    let listener = tokio::net::TcpListener::bind(addr)
        .await
        .context("binding main windmill server")?;
    let port = listener.local_addr().map(|x| x.port()).unwrap_or(8000);
    let ip = listener
        .local_addr()
        .map(|x| x.ip().to_string())
        .unwrap_or("localhost".to_string());

    // Setup MCP server
    #[allow(unused_variables)]
    let (mcp_router, mcp_main_ct, mcp_service_ct) = {
        #[cfg(feature = "mcp")]
        if server_mode || mcp_mode {
            let (mcp_sse_server, mcp_router) = setup_mcp_server(addr, "/api/mcp/w/:workspace_id")?;
            #[cfg(feature = "mcp")]
            let mcp_main_ct = mcp_sse_server.config.ct.clone(); // Token to signal shutdown *to* MCP
            #[cfg(feature = "mcp")]
            let mcp_service_ct = mcp_sse_server.with_service(McpRunner::new); // Token to wait for MCP *service* shutdown
            (mcp_router, Some(mcp_main_ct), Some(mcp_service_ct))
        } else {
            (Router::new(), None, None)
        }

        #[cfg(not(feature = "mcp"))]
        (Router::new(), None::<()>, None::<()>)
    };

    #[cfg(feature = "agent_worker_server")]
    let (agent_workers_router, agent_workers_bg_processor, agent_workers_killpill_tx) =
        if server_mode {
            agent_workers_ee::workspaced_service(db.clone(), _base_internal_url.clone())
        } else {
            (Router::new(), vec![], None)
        };

    #[cfg(feature = "agent_worker_server")]
    let agent_cache = Arc::new(AgentCache::new());

    // build our application with a route
    let app = Router::new()
        .nest(
            "/api",
            Router::new()
                .nest(
                    "/w/:workspace_id",
                    Router::new()
                        // Reordered alphabetically
                        .nest("/acls", granular_acls::workspaced_service())
                        .nest("/apps", apps::workspaced_service())
                        .nest("/audit", audit::workspaced_service())
                        .nest("/capture", capture::workspaced_service())
                        .nest(
                            "/concurrency_groups",
                            concurrency_groups::workspaced_service(),
                        )
                        .nest("/embeddings", embeddings::workspaced_service())
                        .nest("/drafts", drafts::workspaced_service())
                        .nest("/favorites", favorite::workspaced_service())
                        .nest("/flows", flows::workspaced_service())
                        .nest("/folders", folders::workspaced_service())
                        .nest("/groups", groups::workspaced_service())
                        .nest("/inputs", inputs::workspaced_service())
                        .nest("/job_metrics", job_metrics::workspaced_service())
                        .nest("/job_helpers", job_helpers_service)
                        .nest("/jobs", jobs::workspaced_service())
                        .nest("/oauth", {
                            #[cfg(feature = "oauth2")]
                            {
                                oauth2_ee::workspaced_service()
                            }

                            #[cfg(not(feature = "oauth2"))]
                            Router::new()
                        })
                        .nest("/ai", ai::workspaced_service())
                        .nest("/raw_apps", raw_apps::workspaced_service())
                        .nest("/resources", resources::workspaced_service())
                        .nest("/schedules", schedule::workspaced_service())
                        .nest("/scripts", scripts::workspaced_service())
                        .nest(
                            "/users",
                            users::workspaced_service().layer(Extension(argon2.clone())),
                        )
                        .nest("/variables", variables::workspaced_service())
                        .nest("/workspaces", workspaces::workspaced_service())
                        .nest("/oidc", oidc_ee::workspaced_service())
                        .nest("/http_triggers", http_triggers_service)
                        .nest("/websocket_triggers", websocket_triggers_service)
                        .nest("/kafka_triggers", kafka_triggers_service)
                        .nest("/nats_triggers", nats_triggers_service)
                        .nest("/mqtt_triggers", mqtt_triggers_service)
                        .nest("/sqs_triggers", sqs_triggers_service)
                        .nest("/gcp_triggers", gcp_triggers_service)
                        .nest("/postgres_triggers", postgres_triggers_service),
                )
                .nest("/workspaces", workspaces::global_service())
                .nest(
                    "/users",
                    users::global_service().layer(Extension(argon2.clone())),
                )
                .nest("/settings", settings::global_service())
                .nest("/workers", workers::global_service())
                .nest("/service_logs", service_logs::global_service())
                .nest("/configs", configs::global_service())
                .nest("/scripts", scripts::global_service())
                .nest("/integrations", integration::global_service())
                .nest("/groups", groups::global_service())
                .nest("/flows", flows::global_service())
                .nest("/apps", apps::global_service().layer(cors.clone()))
                .nest("/schedules", schedule::global_service())
                .nest("/embeddings", embeddings::global_service())
                .nest("/ai", ai::global_service())
                .route_layer(from_extractor::<ApiAuthed>())
                .route_layer(from_extractor::<users::Tokened>())
                .nest("/jobs", jobs::global_root_service())
                .nest(
                    "/srch/w/:workspace_id/index",
                    indexer_ee::workspaced_service(),
                )
                .nest("/srch/index", indexer_ee::global_service())
                .nest("/oidc", oidc_ee::global_service())
                .nest(
                    "/saml",
                    saml_ee::global_service().layer(Extension(Arc::clone(&sp_extension))),
                )
                .nest(
                    "/scim",
                    scim_ee::global_service()
                        .route_layer(axum::middleware::from_fn(has_scim_token)),
                )
                .nest("/concurrency_groups", concurrency_groups::global_service())
                .nest("/scripts_u", scripts::global_unauthed_service())
                .nest("/apps_u", {
                    #[cfg(feature = "enterprise")]
                    {
                        apps_ee::global_unauthed_service()
                    }

                    #[cfg(not(feature = "enterprise"))]
                    {
                        Router::new()
                    }
                })
                .nest(
                    "/w/:workspace_id/apps_u",
                    apps::unauthed_service()
                        .layer(from_extractor::<OptAuthed>())
                        .layer(cors.clone()),
                )
                .nest("/mcp/w/:workspace_id", mcp_router)
                .layer(from_extractor::<OptAuthed>())
                .nest("/agent_workers", {
                    #[cfg(feature = "agent_worker_server")]
                    {
                        agent_workers_ee::global_service().layer(Extension(agent_cache.clone()))
                    }
                    #[cfg(not(feature = "agent_worker_server"))]
                    {
                        Router::new()
                    }
                })
                .nest("/w/:workspace_id/agent_workers", {
                    #[cfg(feature = "agent_worker_server")]
                    {
                        agent_workers_router.layer(Extension(agent_cache.clone()))
                    }
                    #[cfg(not(feature = "agent_worker_server"))]
                    {
                        Router::new()
                    }
                })
                .nest(
                    "/w/:workspace_id/jobs_u",
                    jobs::workspace_unauthed_service().layer(cors.clone()),
                )
                .route("/slack", post(slack_approvals::slack_app_callback_handler))
                .nest("/teams", {
                    #[cfg(feature = "enterprise")]
                    {
                        teams_ee::teams_service()
                    }

                    #[cfg(not(feature = "enterprise"))]
                    {
                        Router::new()
                    }
                })
                .route(
                    "/w/:workspace_id/jobs/slack_approval/:job_id",
                    get(slack_approvals::request_slack_approval),
                )
<<<<<<< HEAD
                .route(
                    "/w/:workspace_id/jobs/teams_approval/:job_id",
                    get(request_teams_approval),
                )
=======
                .nest("/w/:workspace_id/github_app", {
                    #[cfg(feature = "enterprise")]
                    {
                        git_sync_ee::workspaced_service()
                    }

                    #[cfg(not(feature = "enterprise"))]
                    Router::new()
                })
                .nest("/github_app", {
                    #[cfg(feature = "enterprise")]
                    {
                        git_sync_ee::global_service()
                    }

                    #[cfg(not(feature = "enterprise"))]
                    Router::new()
                })
>>>>>>> 242a5654
                .nest(
                    "/w/:workspace_id/resources_u",
                    resources::public_service().layer(cors.clone()),
                )
                .nest(
                    "/w/:workspace_id/capture_u",
                    capture::workspaced_unauthed_service().layer(cors.clone()),
                )
                .nest(
                    "/auth",
                    users::make_unauthed_service().layer(Extension(argon2)),
                )
                .nest("/oauth", {
                    #[cfg(feature = "oauth2")]
                    {
                        oauth2_ee::global_service().layer(Extension(Arc::clone(&sp_extension)))
                    }

                    #[cfg(not(feature = "oauth2"))]
                    Router::new()
                })
                .nest(
                    "/r",
                    {
                        #[cfg(feature = "http_trigger")]
                        {
                            http_triggers::routes_global_service()
                        }

                        #[cfg(not(feature = "http_trigger"))]
                        {
                            Router::new()
                        }
                    }
                    .layer(from_extractor::<OptAuthed>()),
                )
                .nest(
                    "/gcp/w/:workspace_id",
                    {
                        #[cfg(all(feature = "enterprise", feature = "gcp_trigger"))]
                        {
                            gcp_triggers_ee::gcp_push_route_handler()
                        }
                        #[cfg(not(all(feature = "enterprise", feature = "gcp_trigger")))]
                        {
                            Router::new()
                        }
                    }
                    .layer(from_extractor::<OptAuthed>()),
                )
                .route("/version", get(git_v))
                .route("/uptodate", get(is_up_to_date))
                .route("/ee_license", get(ee_license))
                .route("/openapi.yaml", get(openapi))
                .route("/openapi.json", get(openapi_json)),
        )
        .fallback(static_assets::static_handler)
        .layer(middleware_stack);

    let app = if disable_response_logs {
        app
    } else {
        app.layer(
            TraceLayer::new_for_http()
                .on_response(MyOnResponse {})
                .make_span_with(MyMakeSpan {})
                .on_request(())
                .on_failure(MyOnFailure {}),
        )
    };

    let server = axum::serve(listener, app.into_make_service());

    tracing::info!(
        instance = %*INSTANCE_NAME,
        "server started on port={} and addr={}",
        port,
        ip
    );

    port_tx
        .send(format!("http://localhost:{}", port))
        .expect("Failed to send port");

    let server = server.with_graceful_shutdown(async move {
        killpill_rx.recv().await.ok();
        #[cfg(feature = "agent_worker_server")]
        if let Some(agent_workers_killpill_tx) = agent_workers_killpill_tx {
            if let Err(e) = agent_workers_killpill_tx.kill().await {
                tracing::error!("Error killing agent workers: {e:#}");
            }
        }
        tracing::info!("Graceful shutdown of server");

        #[cfg(feature = "mcp")]
        {
            if let Some(mcp_main_ct) = mcp_main_ct {
                tracing::info!("Received shutdown signal, cancelling MCP server...");
                mcp_main_ct.cancel();
            }
            if let Some(mcp_service_ct) = mcp_service_ct {
                tracing::info!("Waiting for MCP service cancellation...");
                mcp_service_ct.cancelled().await;
                tracing::info!("MCP service cancelled.");
            }
        }
    });

    server.await?;
    #[cfg(feature = "agent_worker_server")]
    for (i, bg_processor) in agent_workers_bg_processor.into_iter().enumerate() {
        tracing::info!("server off. shutting down agent worker bg processor {i}");
        bg_processor.await?;
        tracing::info!("agent worker bg processor {i} shut down");
    }
    Ok(())
}

async fn is_up_to_date() -> Result<String, AppError> {
    let error_reading_version = || anyhow::anyhow!("Error reading latest released version");
    let version = HTTP_CLIENT
        .get("https://api.github.com/repos/windmill-labs/windmill/releases/latest")
        .timeout(Duration::from_secs(10))
        .send()
        .await
        .context("Impossible to reach api.github")?
        .json::<serde_json::Value>()
        .await?
        .get("tag_name")
        .ok_or_else(error_reading_version)?
        .as_str()
        .ok_or_else(error_reading_version)?
        .to_string();
    let release = GIT_VERSION
        .split('-')
        .next()
        .ok_or_else(error_reading_version)?
        .to_string();
    if version == release {
        Ok("yes".to_string())
    } else {
        Ok(format!("Update: {GIT_VERSION} -> {version}"))
    }
}

#[cfg(feature = "enterprise")]
async fn git_v() -> String {
    format!("EE {GIT_VERSION}")
}

#[cfg(not(feature = "enterprise"))]
async fn git_v() -> String {
    format!("CE {GIT_VERSION}")
}

#[cfg(not(feature = "enterprise"))]
async fn ee_license() -> &'static str {
    ""
}

#[cfg(feature = "enterprise")]
async fn ee_license() -> String {
    use windmill_common::ee::{LICENSE_KEY_ID, LICENSE_KEY_VALID};

    if *LICENSE_KEY_VALID.read().await {
        LICENSE_KEY_ID.read().await.clone()
    } else {
        "".to_string()
    }
}

async fn openapi() -> &'static str {
    include_str!("../openapi-deref.yaml")
}

async fn openapi_json() -> &'static str {
    include_str!("../openapi-deref.json")
}

pub async fn migrate_db(db: &DB) -> anyhow::Result<Option<JoinHandle<()>>> {
    db::migrate(db)
        .await
        .map_err(|e| anyhow::anyhow!("Error migrating db: {e:#}"))
}<|MERGE_RESOLUTION|>--- conflicted
+++ resolved
@@ -61,13 +61,10 @@
 use crate::scim_ee::has_scim_token;
 use windmill_common::error::AppError;
 
-<<<<<<< HEAD
 use crate::teams_approvals::request_teams_approval;
 
-=======
 #[cfg(feature = "agent_worker_server")]
 mod agent_workers_ee;
->>>>>>> 242a5654
 mod ai;
 mod apps;
 pub mod args;
@@ -654,12 +651,10 @@
                     "/w/:workspace_id/jobs/slack_approval/:job_id",
                     get(slack_approvals::request_slack_approval),
                 )
-<<<<<<< HEAD
                 .route(
                     "/w/:workspace_id/jobs/teams_approval/:job_id",
                     get(request_teams_approval),
                 )
-=======
                 .nest("/w/:workspace_id/github_app", {
                     #[cfg(feature = "enterprise")]
                     {
@@ -678,7 +673,6 @@
                     #[cfg(not(feature = "enterprise"))]
                     Router::new()
                 })
->>>>>>> 242a5654
                 .nest(
                     "/w/:workspace_id/resources_u",
                     resources::public_service().layer(cors.clone()),
