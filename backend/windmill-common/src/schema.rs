--- conflicted
+++ resolved
@@ -348,13 +348,8 @@
     use ScriptLang::*;
     let comment = match lang {
         Nativets | Bun | Bunnative | Deno | Php | CSharp | Java => "//",
-<<<<<<< HEAD
         Python3 | Go | Bash | Powershell | Graphql | Ansible | Nu | Ruby => "#",
-        Postgresql | Mysql | Bigquery | Snowflake | Mssql | OracleDB => "--",
-=======
-        Python3 | Go | Bash | Powershell | Graphql | Ansible | Nu => "#",
         Postgresql | Mysql | Bigquery | Snowflake | Mssql | OracleDB | DuckDb => "--",
->>>>>>> d47c078b
         Rust => "//!",
         // for related places search: ADD_NEW_LANG
     };
