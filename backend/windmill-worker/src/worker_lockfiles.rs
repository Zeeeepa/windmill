use std::borrow::Cow;
use std::collections::HashMap;
use std::fs::{create_dir_all, remove_dir_all};
use std::path::{Component, Path, PathBuf};

#[cfg(feature = "python")]
use crate::ansible_executor::{get_git_repos_lock, AnsibleDependencyLocks};
use async_recursion::async_recursion;
use serde_json::value::RawValue;
use serde_json::{json, Value};
use sha2::Digest;
use sqlx::types::Json;
use uuid::Uuid;
use windmill_common::error::Error;
use windmill_common::error::Result;
use windmill_common::flows::{FlowModule, FlowModuleValue, FlowNodeId};
use windmill_common::get_latest_deployed_hash_for_path;
use windmill_common::jobs::JobPayload;
use windmill_common::scripts::ScriptHash;
#[cfg(feature = "python")]
use windmill_common::worker::PythonAnnotations;
use windmill_common::worker::{to_raw_value, to_raw_value_owned, write_file, Connection};
#[cfg(feature = "python")]
use windmill_parser_yaml::AnsibleRequirements;

use windmill_common::{
    apps::AppScriptId,
    cache::{self, RawData},
    error::{self, to_anyhow},
    flows::{add_virtual_items_if_necessary, FlowValue},
    scripts::ScriptLang,
    DB,
};
use windmill_git_sync::{handle_deployment_metadata, DeployedObject};
#[cfg(feature = "python")]
use windmill_parser_py_imports::parse_relative_imports;
use windmill_parser_ts::parse_expr_for_imports;
use windmill_queue::{append_logs, CanceledBy, MiniPulledJob, PushIsolationLevel};

use crate::common::OccupancyMetrics;
use crate::csharp_executor::generate_nuget_lockfile;

#[cfg(feature = "java")]
use crate::java_executor::resolve;

#[cfg(feature = "php")]
use crate::php_executor::{composer_install, parse_php_imports};
#[cfg(feature = "python")]
use crate::python_executor::{
    create_dependencies_dir, handle_python_reqs, split_requirements, uv_pip_compile,
};
#[cfg(feature = "rust")]
use crate::rust_executor::generate_cargo_lockfile;
use crate::{
    bun_executor::gen_bun_lockfile, deno_executor::generate_deno_lock,
    go_executor::install_go_dependencies,
};

pub async fn update_script_dependency_map(
    job_id: &Uuid,
    db: &DB,
    w_id: &str,
    parent_path: &Option<String>,
    script_path: &str,
    relative_imports: Vec<String>,
) -> error::Result<()> {
    let importer_kind = "script";

    let mut tx = db.begin().await?;
    tx = clear_dependency_parent_path(parent_path, script_path, w_id, importer_kind, tx).await?;

    tx = clear_dependency_map_for_item(script_path, w_id, importer_kind, tx, &None).await?;

    if !relative_imports.is_empty() {
        let mut logs = "".to_string();
        logs.push_str("\n--- RELATIVE IMPORTS ---\n\n");
        logs.push_str(&relative_imports.join("\n"));

        tx = add_relative_imports_to_dependency_map(
            script_path,
            w_id,
            relative_imports,
            importer_kind,
            tx,
            &mut logs,
            None,
        )
        .await?;
        append_logs(job_id, w_id, logs, &db.into()).await;
    }
    tx.commit().await?;

    Ok(())
}

async fn add_relative_imports_to_dependency_map<'c>(
    script_path: &str,
    w_id: &str,
    relative_imports: Vec<String>,
    importer_kind: &str,
    mut tx: sqlx::Transaction<'c, sqlx::Postgres>,
    logs: &mut String,
    node_id: Option<String>,
) -> error::Result<sqlx::Transaction<'c, sqlx::Postgres>> {
    for import in relative_imports {
        sqlx::query!(
            "INSERT INTO dependency_map (workspace_id, importer_path, importer_kind, imported_path, importer_node_id)
                 VALUES ($1, $2, $4::text::IMPORTER_KIND, $3, $5) ON CONFLICT DO NOTHING",
            w_id,
            script_path,
            import,
            importer_kind,
            node_id.clone().unwrap_or_default()
        )
        .execute(&mut *tx)
        .await?;
        logs.push_str(&format!("{}\n", import));
    }
    Ok(tx)
}

async fn clear_dependency_map_for_item<'c>(
    item_path: &str,
    w_id: &str,
    importer_kind: &str,
    mut tx: sqlx::Transaction<'c, sqlx::Postgres>,
    importer_node_id: &Option<String>,
) -> Result<sqlx::Transaction<'c, sqlx::Postgres>> {
    sqlx::query!(
        "DELETE FROM dependency_map
                 WHERE importer_path = $1 AND importer_kind = $3::text::IMPORTER_KIND
                 AND workspace_id = $2 AND ($4::text IS NULL OR importer_node_id = $4::text)",
        item_path,
        w_id,
        importer_kind,
        importer_node_id.clone()
    )
    .execute(&mut *tx)
    .await?;
    Ok(tx)
}

async fn clear_dependency_parent_path<'c>(
    parent_path: &Option<String>,
    item_path: &str,
    w_id: &str,
    importer_kind: &str,
    mut tx: sqlx::Transaction<'c, sqlx::Postgres>,
) -> Result<sqlx::Transaction<'c, sqlx::Postgres>> {
    if parent_path
        .as_ref()
        .is_some_and(|x| !x.is_empty() && x != item_path)
    {
        sqlx::query!(
            "DELETE FROM dependency_map
                 WHERE importer_path = $1 AND importer_kind = $3::text::IMPORTER_KIND
                 AND workspace_id = $2",
            parent_path.clone().unwrap(),
            w_id,
            importer_kind
        )
        .execute(&mut *tx)
        .await?;
    }
    Ok(tx)
}

fn try_normalize(path: &Path) -> Option<PathBuf> {
    let mut ret = PathBuf::new();

    for component in path.components() {
        match component {
            Component::Prefix(..) | Component::RootDir => return None,
            Component::CurDir => {}
            Component::ParentDir => {
                if !ret.pop() {
                    return None;
                }
            }
            Component::Normal(c) => {
                ret.push(c);
            }
        }
    }

    Some(ret)
}

fn parse_ts_relative_imports(raw_code: &str, script_path: &str) -> error::Result<Vec<String>> {
    let mut relative_imports = vec![];
    let r = parse_expr_for_imports(raw_code)?;
    for import in r {
        let import = import.trim_end_matches(".ts");
        if import.starts_with("/") {
            relative_imports.push(import.trim_start_matches("/").to_string());
        } else if import.starts_with(".") {
            let normalized = try_normalize(std::path::Path::new(&format!(
                "{}/../{}",
                script_path, import
            )));
            if let Some(normalized) = normalized {
                let normalized = normalized.to_str().unwrap().to_string();
                relative_imports.push(normalized);
            } else {
                tracing::error!("error canonicalizing path: {:?}", normalized);
            }
        }
    }

    Ok(relative_imports)
}

pub fn extract_relative_imports(
    raw_code: &str,
    script_path: &str,
    language: &Option<ScriptLang>,
) -> Option<Vec<String>> {
    match language {
        #[cfg(feature = "python")]
        Some(ScriptLang::Python3) => parse_relative_imports(&raw_code, script_path).ok(),
        Some(ScriptLang::Bun) | Some(ScriptLang::Bunnative) | Some(ScriptLang::Deno) => {
            parse_ts_relative_imports(&raw_code, script_path).ok()
        }
        _ => None,
    }
}
#[tracing::instrument(level = "trace", skip_all)]
pub async fn handle_dependency_job(
    job: &MiniPulledJob,
    preview_data: Option<&RawData>,
    mem_peak: &mut i32,
    canceled_by: &mut Option<CanceledBy>,
    job_dir: &str,
    db: &DB,
    worker_name: &str,
    worker_dir: &str,
    base_internal_url: &str,
    token: &str,
    occupancy_metrics: &mut OccupancyMetrics,
) -> error::Result<Box<RawValue>> {
    let script_path = job.runnable_path();
    let raw_deps = job
        .args
        .as_ref()
        .map(|x| {
            x.get("raw_deps")
                .is_some_and(|y| y.to_string().as_str() == "true")
        })
        .unwrap_or(false);
    let npm_mode = if job
        .script_lang
        .as_ref()
        .map(|v| v == &ScriptLang::Bun)
        .unwrap_or(false)
    {
        Some(
            job.args
                .as_ref()
                .map(|x| {
                    x.get("npm_mode")
                        .is_some_and(|y| y.to_string().as_str() == "true")
                })
                .unwrap_or(false),
        )
    } else {
        None
    };

    // `JobKind::Dependencies` job store either:
    // - A saved script `hash` in the `script_hash` column.
    // - Preview raw lock and code in the `queue` or `job` table.
    let script_data = &match job.runnable_id {
        Some(hash) => match cache::script::fetch(&Connection::from(db.clone()), hash).await {
            Ok(d) => Cow::Owned(d.0),
            Err(e) => {
                let logs2 = sqlx::query_scalar!(
                    "SELECT logs FROM job_logs WHERE job_id = $1 AND workspace_id = $2",
                    &job.id,
                    &job.workspace_id
                )
                .fetch_optional(db)
                .await?
                .flatten()
                .unwrap_or_else(|| "no logs".to_string());
                sqlx::query!(
                    "UPDATE script SET lock_error_logs = $1 WHERE hash = $2 AND workspace_id = $3",
                    &format!("{logs2}\n{e}"),
                    &job.runnable_id.unwrap_or(ScriptHash(0)).0,
                    &job.workspace_id
                )
                .execute(db)
                .await?;
                return Err(Error::ExecutionErr(format!(
                    "Error creating schema validator: {e}"
                )));
            }
        },
        _ => match preview_data {
            Some(RawData::Script(data)) => Cow::Borrowed(data),
            _ => return Err(Error::internal_err("expected script hash")),
        },
    };

    let content = capture_dependency_job(
        &job.id,
        job.script_lang.as_ref().map(|v| Ok(v)).unwrap_or_else(|| {
            Err(Error::internal_err(
                "Job Language required for dependency jobs".to_owned(),
            ))
        })?,
        &script_data.code,
        mem_peak,
        canceled_by,
        job_dir,
        db,
        worker_name,
        &job.workspace_id,
        worker_dir,
        base_internal_url,
        token,
        script_path,
        raw_deps,
        npm_mode,
        occupancy_metrics,
    )
    .await;

    match content {
        Ok(content) => {
            if job.runnable_id.is_none() {
                // it a one-off raw script dependency job, no need to update the db
                return Ok(to_raw_value_owned(
                    json!({ "status": "Successful lock file generation", "lock": content }),
                ));
            }

            let hash = job.runnable_id.unwrap_or(ScriptHash(0));
            let w_id = &job.workspace_id;
            sqlx::query!(
                "UPDATE script SET lock = $1 WHERE hash = $2 AND workspace_id = $3",
                &content,
                &hash.0,
                w_id
            )
            .execute(db)
            .await?;

            // `lock` has been updated; invalidate the cache.
            cache::script::invalidate(hash);

            let (deployment_message, parent_path) =
                get_deployment_msg_and_parent_path_from_args(job.args.clone());

            if let Err(e) = handle_deployment_metadata(
                &job.permissioned_as_email,
                &job.created_by,
                &db,
                &w_id,
                DeployedObject::Script {
                    hash,
                    path: script_path.to_string(),
                    parent_path: parent_path.clone(),
                },
                deployment_message.clone(),
                false,
            )
            .await
            {
                tracing::error!(%e, "error handling deployment metadata");
            }

            process_relative_imports(
                db,
                Some(job.id),
                job.args.as_ref(),
                &job.workspace_id,
                script_path,
                parent_path,
                deployment_message,
                &script_data.code,
                &job.script_lang,
                &job.permissioned_as_email,
                &job.created_by,
                &job.permissioned_as,
                None,
            )
            .await?;

            Ok(to_raw_value_owned(
                json!({ "status": "Successful lock file generation", "lock": content }),
            ))
        }
        Err(error) => {
            let logs2 = sqlx::query_scalar!(
                "SELECT logs FROM job_logs WHERE job_id = $1 AND workspace_id = $2",
                &job.id,
                &job.workspace_id
            )
            .fetch_optional(db)
            .await?
            .flatten()
            .unwrap_or_else(|| "no logs".to_string());
            sqlx::query!(
                "UPDATE script SET lock_error_logs = $1 WHERE hash = $2 AND workspace_id = $3",
                &format!("{logs2}\n{error}"),
                &job.runnable_id.unwrap_or(ScriptHash(0)).0,
                &job.workspace_id
            )
            .execute(db)
            .await?;
            Err(Error::ExecutionErr(format!(
                "Error locking file: {error}\n\nlogs:\n{}",
                remove_ansi_codes(&logs2)
            )))?
        }
    }
}
fn remove_ansi_codes(s: &str) -> String {
    lazy_static::lazy_static! {
        static ref ANSI_REGEX: regex::Regex = regex::Regex::new(r"\x1b\[[0-9;]*[a-zA-Z]").unwrap();
    }
    ANSI_REGEX.replace_all(s, "").to_string()
}

pub async fn process_relative_imports(
    db: &sqlx::Pool<sqlx::Postgres>,
    job_id: Option<Uuid>,
    args: Option<&Json<HashMap<String, Box<RawValue>>>>,
    w_id: &str,
    script_path: &str,
    parent_path: Option<String>,
    deployment_message: Option<String>,
    code: &str,
    script_lang: &Option<ScriptLang>,
    permissioned_as_email: &str,
    created_by: &str,
    permissioned_as: &str,
    lock: Option<String>,
) -> error::Result<()> {
    let relative_imports = extract_relative_imports(&code, script_path, script_lang);
    if let Some(relative_imports) = relative_imports {
        if (script_lang.is_some_and(|v| v == ScriptLang::Bun)
            && lock
                .as_ref()
                .is_some_and(|v| v.contains("generatedFromPackageJson")))
            || (script_lang.is_some_and(|v| v == ScriptLang::Python3)
                && lock
                    .as_ref()
                    .is_some_and(|v| v.starts_with(LOCKFILE_GENERATED_FROM_REQUIREMENTS_TXT)))
        {
            // if the lock file is generated from a package.json/requirements.txt, we need to clear the dependency map
            // because we do not want to have dependencies be recomputed automatically. Empty relative imports passed
            // to update_script_dependency_map will clear the dependency map.
            update_script_dependency_map(
                &job_id.unwrap_or_else(|| Uuid::nil()),
                db,
                w_id,
                &parent_path,
                script_path,
                vec![],
            )
            .await?;
        } else {
            update_script_dependency_map(
                &job_id.unwrap_or_else(|| Uuid::nil()),
                db,
                w_id,
                &parent_path,
                script_path,
                relative_imports,
            )
            .await?;
        }
        let already_visited = args
            .map(|x| {
                x.get("already_visited")
                    .map(|v| serde_json::from_str::<Vec<String>>(v.get()).ok())
                    .flatten()
            })
            .flatten()
            .unwrap_or_default();
        if let Err(e) = trigger_dependents_to_recompute_dependencies(
            w_id,
            script_path,
            deployment_message,
            parent_path,
            permissioned_as_email,
            created_by,
            permissioned_as,
            db,
            already_visited,
        )
        .await
        {
            tracing::error!(%e, "error triggering dependents to recompute dependencies");
        }
    }
    Ok(())
}

async fn trigger_dependents_to_recompute_dependencies(
    w_id: &str,
    script_path: &str,
    deployment_message: Option<String>,
    parent_path: Option<String>,
    email: &str,
    created_by: &str,
    permissioned_as: &str,
    db: &sqlx::Pool<sqlx::Postgres>,
    mut already_visited: Vec<String>,
) -> error::Result<()> {
    let script_importers = sqlx::query!(
        "SELECT importer_path, importer_kind::text, array_agg(importer_node_id) as importer_node_ids FROM dependency_map
         WHERE imported_path = $1
         AND workspace_id = $2
         GROUP BY importer_path, importer_kind",
        script_path,
        w_id
    )
    .fetch_all(db)
    .await?;

    already_visited.push(script_path.to_string());
    for s in script_importers.iter() {
        if already_visited.contains(&s.importer_path) {
            continue;
        }
        let tx = PushIsolationLevel::IsolatedRoot(db.clone());
        let mut args: HashMap<String, Box<RawValue>> = HashMap::new();
        if let Some(ref dm) = deployment_message {
            args.insert("deployment_message".to_string(), to_raw_value(&dm));
        }
        if let Some(ref p_path) = parent_path {
            args.insert("common_dependency_path".to_string(), to_raw_value(&p_path));
        }

        args.insert(
            "already_visited".to_string(),
            to_raw_value(&already_visited),
        );
        let kind = s.importer_kind.clone().unwrap_or_default();
        let job_payload = if kind == "script" {
            let r = get_latest_deployed_hash_for_path(db, w_id, s.importer_path.as_str()).await;
            match r {
                Ok(r) => JobPayload::Dependencies {
                    path: s.importer_path.clone(),
                    hash: ScriptHash(r.hash),
                    language: r.language,
                    dedicated_worker: r.dedicated_worker,
                },
                Err(err) => {
                    tracing::error!(
                        "error getting latest deployed hash for path {path}: {err}",
                        path = s.importer_path,
                        err = err
                    );
                    continue;
                }
            }
        } else if kind == "flow" {
            args.insert(
                "nodes_to_relock".to_string(),
                to_raw_value(&s.importer_node_ids),
            );
            let r = sqlx::query_scalar!(
                "SELECT versions[array_upper(versions, 1)] FROM flow WHERE path = $1 AND workspace_id = $2",
                s.importer_path,
                w_id,
            ).fetch_one(db)
            .await
            .map_err(to_anyhow);
            match r {
                Ok(Some(version)) => JobPayload::FlowDependencies {
                    path: s.importer_path.clone(),
                    dedicated_worker: None,
                    version: version,
                },
                Ok(None) => {
                    tracing::error!(
                        "no flow version found for path {path}",
                        path = s.importer_path
                    );
                    continue;
                }
                Err(err) => {
                    tracing::error!(
                        "error getting latest deployed flow version for path {path}: {err}",
                        path = s.importer_path,
                    );
                    continue;
                }
            }
        } else {
            tracing::error!(
                "unexpected importer kind: {kind} for path {path}",
                kind = kind,
                path = s.importer_path
            );
            continue;
        };

        let (job_uuid, new_tx) = windmill_queue::push(
            db,
            tx,
            &w_id,
            job_payload,
            windmill_queue::PushArgs { args: &args, extra: None },
            &created_by,
            email,
            permissioned_as.to_string(),
            None,
            None,
            None,
            None,
            None,
            false,
            false,
            None,
            true,
            None,
            None,
            None,
            None,
            None,
        )
        .await?;
        tracing::info!(
            "pushed dependency job due to common python path: {job_uuid} for path {path}",
            path = s.importer_path,
        );
        new_tx.commit().await?;
    }
    Ok(())
}

pub async fn handle_flow_dependency_job(
    job: &MiniPulledJob,
    preview_data: Option<&RawData>,
    mem_peak: &mut i32,
    canceled_by: &mut Option<CanceledBy>,
    job_dir: &str,
    db: &sqlx::Pool<sqlx::Postgres>,
    worker_name: &str,
    worker_dir: &str,
    base_internal_url: &str,
    token: &str,
    occupancy_metrics: &mut OccupancyMetrics,
) -> error::Result<Box<serde_json::value::RawValue>> {
    let job_path = job.runnable_path.clone().ok_or_else(|| {
        error::Error::internal_err(
            "Cannot resolve flow dependencies for flow without path".to_string(),
        )
    })?;

    let skip_flow_update = job
        .args
        .as_ref()
        .map(|x| {
            x.get("skip_flow_update")
                .map(|v| serde_json::from_str::<bool>(v.get()).ok())
                .flatten()
        })
        .flatten()
        .unwrap_or(false);

    let version = if skip_flow_update {
        None
    } else {
        Some(
            job.runnable_id
                .clone()
                .ok_or_else(|| {
                    Error::internal_err(
                        "Flow Dependency requires script hash (flow version)".to_owned(),
                    )
                })?
                .0,
        )
    };

    let (deployment_message, parent_path) =
        get_deployment_msg_and_parent_path_from_args(job.args.clone());

    let nodes_to_relock = job
        .args
        .as_ref()
        .map(|x| {
            x.get("nodes_to_relock")
                .map(|v| serde_json::from_str::<Vec<String>>(v.get()).ok())
                .flatten()
        })
        .flatten();

    // `JobKind::FlowDependencies` job store either:
    // - A saved flow version `id` in the `script_hash` column.
    // - Preview raw flow in the `queue` or `job` table.
    let mut flow = match job.runnable_id {
        Some(ScriptHash(id)) => cache::flow::fetch_version(db, id).await?,
        _ => match preview_data {
            Some(RawData::Flow(data)) => data.clone(),
            _ => return Err(Error::internal_err("expected script hash")),
        },
    }
    .value()
    .clone();

    let mut tx = db.begin().await?;

    tx = clear_dependency_parent_path(&parent_path, &job_path, &job.workspace_id, "flow", tx)
        .await?;
    if !skip_flow_update {
        sqlx::query!(
        "DELETE FROM workspace_runnable_dependencies WHERE flow_path = $1 AND workspace_id = $2",
        job_path,
        job.workspace_id
    )
        .execute(&mut *tx)
        .await?;
    }
    let modified_ids;
    let errors;
    (flow.modules, tx, modified_ids, errors) = lock_modules(
        flow.modules,
        job,
        mem_peak,
        canceled_by,
        job_dir,
        db,
        tx,
        worker_name,
        worker_dir,
        &job_path,
        base_internal_url,
        token,
        &nodes_to_relock,
        occupancy_metrics,
        skip_flow_update,
    )
    .await?;
    if !errors.is_empty() {
        let error_message = errors
            .iter()
            .map(|e| format!("{}: {}", e.id, e.error))
            .collect::<Vec<String>>()
            .join("\n");
        let logs2 = sqlx::query_scalar!(
            "SELECT logs FROM job_logs WHERE job_id = $1 AND workspace_id = $2",
            &job.id,
            &job.workspace_id
        )
        .fetch_optional(db)
        .await?
        .flatten()
        .unwrap_or_else(|| "no logs".to_string());
        sqlx::query!(
            "UPDATE flow SET lock_error_logs = $1 WHERE path = $2 AND workspace_id = $3",
            &format!("{logs2}\n{error_message}"),
            &job.runnable_path(),
            &job.workspace_id
        )
        .execute(db)
        .await?;
        return Err(Error::ExecutionErr(format!(
            "Error locking flow modules:\n{}\n\nlogs:\n{}",
            error_message,
            remove_ansi_codes(&logs2)
        )));
    } else {
        sqlx::query!(
            "UPDATE flow SET lock_error_logs = NULL WHERE path = $1 AND workspace_id = $2",
            &job.runnable_path(),
            &job.workspace_id
        )
        .execute(db)
        .await?;
    }
    let new_flow_value = Json(serde_json::value::to_raw_value(&flow).map_err(to_anyhow)?);

    // Re-check cancellation to ensure we don't accidentally override a flow.
    if sqlx::query_scalar!(
        "SELECT canceled_by IS NOT NULL AS \"canceled!\" FROM v2_job_queue WHERE id = $1",
        job.id
    )
    .fetch_optional(db)
    .await
    .map(|v| Some(true) == v)
    .unwrap_or_else(|err| {
        tracing::error!(%job.id, %err, "error checking cancellation for job {0}: {err}", job.id);
        false
    }) {
        return Ok(to_raw_value_owned(json!({
            "status": "Flow lock generation was canceled",
        })));
    }

    if !skip_flow_update {
        let version = version.ok_or_else(|| {
            Error::internal_err("Flow Dependency requires script hash (flow version)".to_owned())
        })?;

        sqlx::query!(
            "UPDATE flow SET value = $1 WHERE path = $2 AND workspace_id = $3",
            &new_flow_value as &Json<Box<RawValue>>,
            job_path,
            job.workspace_id
        )
        .execute(&mut *tx)
        .await?;
        sqlx::query!(
            "UPDATE flow_version SET value = $1 WHERE id = $2",
            &new_flow_value as &Json<Box<RawValue>>,
            version
        )
        .execute(&mut *tx)
        .await?;

        // Compute a lite version of the flow value (`RawScript` => `FlowScript`).
        let mut value_lite = flow.clone();
        tx = reduce_flow(
            tx,
            &mut value_lite.modules,
            &job_path,
            &job.workspace_id,
            flow.failure_module.as_ref(),
            flow.same_worker,
        )
        .await?;
        sqlx::query!(
            "INSERT INTO flow_version_lite (id, value) VALUES ($1, $2)
             ON CONFLICT (id) DO UPDATE SET value = EXCLUDED.value",
            version,
            Json(value_lite) as Json<FlowValue>,
        )
        .execute(&mut *tx)
        .await?;

        tx.commit().await?;

        if let Err(e) = handle_deployment_metadata(
            &job.permissioned_as_email,
            &job.created_by,
            &db,
            &job.workspace_id,
            DeployedObject::Flow { path: job_path, parent_path, version },
            deployment_message,
            false,
        )
        .await
        {
            tracing::error!(%e, "error handling deployment metadata");
        }
    }

    Ok(to_raw_value_owned(json!({
        "status": "Successful lock file generation",
        "modified_ids": modified_ids,
        "updated_flow_value": new_flow_value,
    })))
}

fn get_deployment_msg_and_parent_path_from_args(
    args: Option<Json<HashMap<String, Box<RawValue>>>>,
) -> (Option<String>, Option<String>) {
    let args_map = args.map(|json_hashmap| json_hashmap.0);
    let deployment_message = args_map
        .clone()
        .map(|hashmap| {
            hashmap
                .get("deployment_message")
                .map(|map_value| serde_json::from_str::<String>(map_value.get()).ok())
                .flatten()
        })
        .flatten();
    let parent_path = args_map
        .clone()
        .map(|hashmap| {
            hashmap
                .get("parent_path")
                .map(|map_value| serde_json::from_str::<String>(map_value.get()).ok())
                .flatten()
        })
        .flatten();
    (deployment_message, parent_path)
}

struct LockModuleError {
    id: String,
    error: Error,
}

async fn lock_modules<'c>(
    modules: Vec<FlowModule>,
    job: &MiniPulledJob,
    mem_peak: &mut i32,
    canceled_by: &mut Option<CanceledBy>,
    job_dir: &str,
    db: &sqlx::Pool<sqlx::Postgres>,
    mut tx: sqlx::Transaction<'c, sqlx::Postgres>,
    worker_name: &str,
    worker_dir: &str,
    job_path: &str,
    base_internal_url: &str,
    token: &str,
    locks_to_reload: &Option<Vec<String>>,
    occupancy_metrics: &mut OccupancyMetrics,
    skip_flow_update: bool,
    // (modules to replace old seq (even unmmodified ones), new transaction, modified ids) )
) -> Result<(
    Vec<FlowModule>,
    sqlx::Transaction<'c, sqlx::Postgres>,
    Vec<String>,
    Vec<LockModuleError>,
)> {
    let mut new_flow_modules = Vec::new();
    let mut modified_ids = Vec::new();
    let mut errors = Vec::new();
    for mut e in modules.into_iter() {
        let id = e.id.clone();
        let mut nmodified_ids = Vec::new();
        let FlowModuleValue::RawScript {
            lock,
            path,
            content,
            mut language,
            input_transforms,
            tag,
            custom_concurrency_key,
            concurrent_limit,
            concurrency_time_window_s,
            is_trigger,
        } = e.get_value()?
        else {
            match e.get_value()? {
                FlowModuleValue::ForloopFlow {
                    iterator,
                    modules,
                    modules_node,
                    skip_failures,
                    parallel,
                    parallelism,
                } => {
                    let nmodules;
                    (nmodules, tx, modified_ids, errors) = Box::pin(lock_modules(
                        modules,
                        job,
                        mem_peak,
                        canceled_by,
                        job_dir,
                        db,
                        tx,
                        worker_name,
                        worker_dir,
                        job_path,
                        base_internal_url,
                        token,
                        locks_to_reload,
                        occupancy_metrics,
                        skip_flow_update,
                    ))
                    .await?;
                    e.value = FlowModuleValue::ForloopFlow {
                        iterator,
                        modules: nmodules,
                        modules_node,
                        skip_failures,
                        parallel,
                        parallelism,
                    }
                    .into()
                }
                FlowModuleValue::BranchAll { branches, parallel } => {
                    let mut nbranches = vec![];
                    nmodified_ids = vec![];
                    for mut b in branches {
                        let nmodules;
                        let inner_modified_ids;
                        let inner_errors;
                        (nmodules, tx, inner_modified_ids, inner_errors) = Box::pin(lock_modules(
                            b.modules,
                            job,
                            mem_peak,
                            canceled_by,
                            job_dir,
                            db,
                            tx,
                            worker_name,
                            worker_dir,
                            job_path,
                            base_internal_url,
                            token,
                            locks_to_reload,
                            occupancy_metrics,
                            skip_flow_update,
                        ))
                        .await?;
                        nmodified_ids.extend(inner_modified_ids);
                        errors.extend(inner_errors);
                        b.modules = nmodules;
                        nbranches.push(b)
                    }
                    e.value = FlowModuleValue::BranchAll { branches: nbranches, parallel }.into()
                }
                FlowModuleValue::WhileloopFlow { modules, modules_node, skip_failures } => {
                    let nmodules;
                    (nmodules, tx, nmodified_ids, errors) = Box::pin(lock_modules(
                        modules,
                        job,
                        mem_peak,
                        canceled_by,
                        job_dir,
                        db,
                        tx,
                        worker_name,
                        worker_dir,
                        job_path,
                        base_internal_url,
                        token,
                        locks_to_reload,
                        occupancy_metrics,
                        skip_flow_update,
                    ))
                    .await?;
                    e.value = FlowModuleValue::WhileloopFlow {
                        modules: nmodules,
                        modules_node,
                        skip_failures,
                    }
                    .into()
                }
                FlowModuleValue::BranchOne { branches, default, default_node } => {
                    let mut nbranches = vec![];
                    nmodified_ids = vec![];
                    for mut b in branches {
                        let nmodules;
                        let inner_modified_ids;
                        let inner_errors;
                        (nmodules, tx, inner_modified_ids, inner_errors) = Box::pin(lock_modules(
                            b.modules,
                            job,
                            mem_peak,
                            canceled_by,
                            job_dir,
                            db,
                            tx,
                            worker_name,
                            worker_dir,
                            job_path,
                            base_internal_url,
                            token,
                            locks_to_reload,
                            occupancy_metrics,
                            skip_flow_update,
                        ))
                        .await?;
                        nmodified_ids.extend(inner_modified_ids);
                        errors.extend(inner_errors);
                        b.modules = nmodules;
                        nbranches.push(b)
                    }
                    let ndefault;
                    let ninner_errors;
                    (ndefault, tx, nmodified_ids, ninner_errors) = Box::pin(lock_modules(
                        default,
                        job,
                        mem_peak,
                        canceled_by,
                        job_dir,
                        db,
                        tx,
                        worker_name,
                        worker_dir,
                        job_path,
                        base_internal_url,
                        token,
                        locks_to_reload,
                        occupancy_metrics,
                        skip_flow_update,
                    ))
                    .await?;
                    errors.extend(ninner_errors);
                    e.value = FlowModuleValue::BranchOne {
                        branches: nbranches,
                        default: ndefault,
                        default_node,
                    }
                    .into();
                }
                FlowModuleValue::Script { path, hash, .. }
                    if !path.starts_with("hub/") && !skip_flow_update =>
                {
                    sqlx::query!(
                        "INSERT INTO workspace_runnable_dependencies (flow_path, runnable_path, script_hash, runnable_is_flow, workspace_id) VALUES ($1, $2, $3, FALSE, $4) ON CONFLICT DO NOTHING",
                        job_path,
                        path,
                        hash.map(|h| h.0),
                        job.workspace_id
                    )
                    .execute(&mut *tx)
                    .await?;
                }
                FlowModuleValue::Flow { path, .. } if !skip_flow_update => {
                    sqlx::query!(
                        "INSERT INTO workspace_runnable_dependencies (flow_path, runnable_path, runnable_is_flow, workspace_id) VALUES ($1, $2, TRUE, $3) ON CONFLICT DO NOTHING",
                        job_path,
                        path,
                        job.workspace_id,
                    )
                    .execute(&mut *tx)
                    .await?;
                }
                _ => (),
            };
            modified_ids.extend(nmodified_ids);
            new_flow_modules.push(e);
            continue;
        };

        if let Some(locks_to_reload) = locks_to_reload {
            if !locks_to_reload.contains(&e.id) {
                new_flow_modules.push(e);
                continue;
            }
        } else {
            if lock.as_ref().is_some_and(|x| !x.trim().is_empty()) {
                let skip_creating_new_lock = skip_creating_new_lock(&language, &content);
                if skip_creating_new_lock {
                    new_flow_modules.push(e);
                    continue;
                }
            }
        }

        modified_ids.push(e.id.clone());

        remove_dir_all(job_dir).map_err(|e| {
            Error::ExecutionErr(format!("Error removing job dir for flow step lock: {e}"))
        })?;
        create_dir_all(job_dir).map_err(|e| {
            Error::ExecutionErr(format!("Error creating job dir for flow step lock: {e}"))
        })?;
        let new_lock = capture_dependency_job(
            &job.id,
            &language,
            &content,
            mem_peak,
            canceled_by,
            job_dir,
            db,
            worker_name,
            &job.workspace_id,
            worker_dir,
            base_internal_url,
            token,
            &format!(
                "{}/flow",
                &path.clone().unwrap_or_else(|| job_path.to_string())
            ),
            false,
            None,
            occupancy_metrics,
        )
        .await;
        //
        let lock = match new_lock {
            Ok(new_lock) => {
                let dep_path = path.clone().unwrap_or_else(|| job_path.to_string());
                tx = clear_dependency_map_for_item(
                    &job_path,
                    &job.workspace_id,
                    "flow",
                    tx,
                    &Some(e.id.clone()),
                )
                .await?;
                let relative_imports = extract_relative_imports(
                    &content,
                    &format!("{dep_path}/flow"),
                    &Some(language.clone()),
                );
                if let Some(relative_imports) = relative_imports {
                    let mut logs = "".to_string();
                    logs.push_str(format!("\n\n--- RELATIVE IMPORTS of {} ---\n\n", e.id).as_str());

                    tx = add_relative_imports_to_dependency_map(
                        &dep_path,
                        &job.workspace_id,
                        relative_imports,
                        "flow",
                        tx,
                        &mut logs,
                        Some(e.id.clone()),
                    )
                    .await?;
                    append_logs(&job.id, &job.workspace_id, logs, &db.into()).await;
                }

                if language == ScriptLang::Bun || language == ScriptLang::Bunnative {
                    let anns = windmill_common::worker::TypeScriptAnnotations::parse(&content);
                    if anns.native && language == ScriptLang::Bun {
                        language = ScriptLang::Bunnative;
                    } else if !anns.native && language == ScriptLang::Bunnative {
                        language = ScriptLang::Bun;
                    };
                }
                Some(new_lock)
            }
            Err(error) => {
                // TODO: Record flow raw script error lock logs
                errors.push(LockModuleError { id, error });
                None
            }
        };
        e.value = windmill_common::worker::to_raw_value(&FlowModuleValue::RawScript {
            lock,
            path,
            input_transforms,
            content,
            language,
            tag,
            custom_concurrency_key,
            concurrent_limit,
            concurrency_time_window_s,
            is_trigger,
        });
        new_flow_modules.push(e);
        continue;
    }

    Ok((new_flow_modules, tx, modified_ids, errors))
}

async fn insert_flow_node<'c>(
    mut tx: sqlx::Transaction<'c, sqlx::Postgres>,
    path: &str,
    workspace_id: &str,
    code: Option<&String>,
    lock: Option<&String>,
    flow: Option<&Json<Box<RawValue>>>,
) -> Result<(sqlx::Transaction<'c, sqlx::Postgres>, FlowNodeId)> {
    let hash = {
        let mut hasher = sha2::Sha256::new();
        hasher.update(code.unwrap_or(&Default::default()));
        hasher.update(lock.unwrap_or(&Default::default()));
        hasher.update(flow.unwrap_or(&Default::default()).get());
        format!("{:x}", hasher.finalize())
    };

    // Insert the flow node if it doesn't exist.
    let id = sqlx::query_scalar!(
        r#"
        INSERT INTO flow_node (path, workspace_id, hash_v2, lock, code, flow)
        VALUES ($1, $2, $3, $4, $5, $6)
        ON CONFLICT (path, workspace_id, hash_v2) DO UPDATE SET path = EXCLUDED.path -- trivial update to return the id
        RETURNING id
        "#,
        path,
        workspace_id,
        hash,
        lock,
        code,
        flow as Option<&Json<Box<RawValue>>>
    )
    .fetch_one(&mut *tx)
    .await?;
    Ok((tx, FlowNodeId(id)))
}

async fn insert_app_script(
    db: &sqlx::Pool<sqlx::Postgres>,
    app: i64,
    code: String,
    lock: Option<String>,
) -> Result<AppScriptId> {
    let code_sha256 = format!("{:x}", sha2::Sha256::digest(&code));
    let hash = {
        let mut hasher = sha2::Sha256::new();
        hasher.update(app.to_le_bytes());
        hasher.update(&code_sha256);
        hasher.update(lock.as_ref().unwrap_or(&Default::default()));
        format!("{:x}", hasher.finalize())
    };

    // Insert the app script if it doesn't exist.
    sqlx::query_scalar!(
        r#"
        INSERT INTO app_script (app, hash, lock, code, code_sha256)
        VALUES ($1, $2, $3, $4, $5)
        ON CONFLICT (hash) DO UPDATE SET app = EXCLUDED.app -- trivial update to return the id
        RETURNING id
        "#,
        app,
        hash,
        lock,
        code,
        code_sha256
    )
    .fetch_one(db)
    .await
    .map(AppScriptId)
    .map_err(Into::into)
}

async fn insert_flow_modules<'c>(
    mut tx: sqlx::Transaction<'c, sqlx::Postgres>,
    path: &str,
    workspace_id: &str,
    failure_module: Option<&Box<FlowModule>>,
    same_worker: bool,
    modules: &mut Vec<FlowModule>,
    modules_node: &mut Option<FlowNodeId>,
) -> Result<sqlx::Transaction<'c, sqlx::Postgres>> {
    tx = Box::pin(reduce_flow(
        tx,
        modules,
        path,
        workspace_id,
        failure_module,
        same_worker,
    ))
    .await?;
    if modules.is_empty() || crate::worker_flow::is_simple_modules(modules, failure_module) {
        return Ok(tx);
    }
    let id;
    (tx, id) = insert_flow_node(
        tx,
        path,
        workspace_id,
        None,
        None,
        Some(&Json(to_raw_value(&FlowValue {
            modules: std::mem::take(modules),
            failure_module: failure_module.cloned(),
            same_worker,
            ..Default::default()
        }))),
    )
    .await?;
    *modules_node = Some(id);
    Ok(tx)
}

async fn reduce_flow<'c>(
    mut tx: sqlx::Transaction<'c, sqlx::Postgres>,
    modules: &mut Vec<FlowModule>,
    path: &str,
    workspace_id: &str,
    failure_module: Option<&Box<FlowModule>>,
    same_worker: bool,
) -> Result<sqlx::Transaction<'c, sqlx::Postgres>> {
    use FlowModuleValue::*;
    for module in &mut *modules {
        let mut val =
            serde_json::from_str::<FlowModuleValue>(module.value.get()).map_err(|err| {
                Error::internal_err(format!(
                    "reduce_flow: Failed to parse flow module value: {}",
                    err
                ))
            })?;
        match &mut val {
            RawScript { .. } => {
                // In order to avoid an unnecessary `.clone()` of `val`, take ownership of it's content
                // using `std::mem::replace`.
                let RawScript {
                    lock,
                    content,
                    language,
                    input_transforms,
                    tag,
                    custom_concurrency_key,
                    concurrent_limit,
                    concurrency_time_window_s,
                    is_trigger,
                    ..
                } = std::mem::replace(&mut val, Identity)
                else {
                    unreachable!()
                };
                let id;
                (tx, id) =
                    insert_flow_node(tx, path, workspace_id, Some(&content), lock.as_ref(), None)
                        .await?;
                val = FlowScript {
                    input_transforms,
                    id,
                    tag,
                    language,
                    custom_concurrency_key,
                    concurrent_limit,
                    concurrency_time_window_s,
                    is_trigger,
                };
            }
            ForloopFlow { modules, modules_node, .. }
            | WhileloopFlow { modules, modules_node, .. } => {
                tx = insert_flow_modules(
                    tx,
                    path,
                    workspace_id,
                    failure_module,
                    same_worker,
                    modules,
                    modules_node,
                )
                .await?;
            }
            BranchOne { branches, default, default_node, .. } => {
                for branch in branches.iter_mut() {
                    tx = insert_flow_modules(
                        tx,
                        path,
                        workspace_id,
                        failure_module,
                        same_worker,
                        &mut branch.modules,
                        &mut branch.modules_node,
                    )
                    .await?;
                }
                tx = insert_flow_modules(
                    tx,
                    path,
                    workspace_id,
                    failure_module,
                    same_worker,
                    default,
                    default_node,
                )
                .await?;
            }
            BranchAll { branches, .. } => {
                for branch in branches.iter_mut() {
                    tx = insert_flow_modules(
                        tx,
                        path,
                        workspace_id,
                        failure_module,
                        same_worker,
                        &mut branch.modules,
                        &mut branch.modules_node,
                    )
                    .await?;
                }
            }
            _ => {}
        }
        module.value = to_raw_value(&val);
    }
    add_virtual_items_if_necessary(&mut *modules);
    Ok(tx)
}

async fn reduce_app(db: &sqlx::Pool<sqlx::Postgres>, value: &mut Value, app: i64) -> Result<()> {
    match value {
        Value::Object(object) => {
            if let Some(Value::Object(script)) = object.get_mut("inlineScript") {
                if script
                    .get("language")
                    .and_then(|x| x.as_str())
                    .is_some_and(|x| x == "frontend")
                {
                    return Ok(());
                }
                // replace `content` with an empty string:
                let Some(Value::String(code)) = script.get_mut("content").map(std::mem::take)
                else {
                    return Err(error::Error::internal_err(
                        "Missing `content` in inlineScript".to_string(),
                    ));
                };
                // remove `lock`:
                let lock = script.remove("lock").and_then(|x| match x {
                    Value::String(s) => Some(s),
                    _ => None,
                });
                let id = insert_app_script(db, app, code, lock).await?;
                // insert the `id` into the `script` object:
                script.insert("id".to_string(), json!(id.0));
            } else {
                for (_, value) in object {
                    Box::pin(reduce_app(db, value, app)).await?;
                }
            }
        }
        Value::Array(array) => {
            for value in array {
                Box::pin(reduce_app(db, value, app)).await?;
            }
        }
        _ => {}
    }
    Ok(())
}

fn skip_creating_new_lock(language: &ScriptLang, content: &str) -> bool {
    if language == &ScriptLang::Bun || language == &ScriptLang::Bunnative {
        let anns = windmill_common::worker::TypeScriptAnnotations::parse(&content);
        if anns.native && language == &ScriptLang::Bun {
            return false;
        } else if !anns.native && language == &ScriptLang::Bunnative {
            return false;
        };
    }
    true
}

#[async_recursion]
async fn lock_modules_app(
    value: Value,
    job: &MiniPulledJob,
    mem_peak: &mut i32,
    canceled_by: &mut Option<CanceledBy>,
    job_dir: &str,
    db: &sqlx::Pool<sqlx::Postgres>,
    worker_name: &str,
    worker_dir: &str,
    job_path: &str,
    base_internal_url: &str,
    token: &str,
    occupancy_metrics: &mut OccupancyMetrics,
) -> Result<Value> {
    match value {
        Value::Object(mut m) => {
            if let (Some(Value::String(ref run_type)), Some(path), Some("runnableByPath")) = (
                m.get("runType"),
                m.get("path").and_then(|s| s.as_str()),
                m.get("type").and_then(|s| s.as_str()),
            ) {
                // No script_hash because apps don't supports script version locks yet
                sqlx::query!(
                    "INSERT INTO workspace_runnable_dependencies (app_path, runnable_path, runnable_is_flow, workspace_id) VALUES ($1, $2, $3, $4) ON CONFLICT DO NOTHING",
                    job_path,
                    path,
                    run_type == "flow",
                    job.workspace_id
                )
                .execute(db)
                .await?;
            }
            if m.contains_key("inlineScript") {
                let v = m.get_mut("inlineScript").unwrap();
                if let Some(v) = v.as_object_mut() {
                    if v.contains_key("content") && v.contains_key("language") {
                        if let Ok(language) =
                            serde_json::from_value::<ScriptLang>(v.get("language").unwrap().clone())
                        {
                            let content = v
                                .get("content")
                                .unwrap()
                                .as_str()
                                .unwrap_or_default()
                                .to_string();
                            let mut logs = "".to_string();
                            if v.get("lock")
                                .is_some_and(|x| !x.as_str().unwrap().trim().is_empty())
                            {
                                if skip_creating_new_lock(&language, &content) {
                                    logs.push_str(
                                        "Found already locked inline script. Skipping lock...\n",
                                    );
                                    return Ok(Value::Object(m.clone()));
                                }
                            }
                            logs.push_str("Found lockable inline script. Generating lock...\n");
                            let new_lock = capture_dependency_job(
                                &job.id,
                                &language,
                                &content,
                                mem_peak,
                                canceled_by,
                                job_dir,
                                db,
                                worker_name,
                                &job.workspace_id,
                                worker_dir,
                                base_internal_url,
                                token,
                                &format!("{}/app", job.runnable_path()),
                                false,
                                None,
                                occupancy_metrics,
                            )
                            .await;
                            match new_lock {
                                Ok(new_lock) => {
                                    append_logs(&job.id, &job.workspace_id, logs, &db.into()).await;
                                    let anns =
                                        windmill_common::worker::TypeScriptAnnotations::parse(
                                            &content,
                                        );
                                    let nlang = if anns.native && language == ScriptLang::Bun {
                                        Some(ScriptLang::Bunnative)
                                    } else if !anns.native && language == ScriptLang::Bunnative {
                                        Some(ScriptLang::Bun)
                                    } else {
                                        None
                                    };
                                    if let Some(nlang) = nlang {
                                        v.insert(
                                            "language".to_string(),
                                            serde_json::Value::String(nlang.as_str().to_string()),
                                        );
                                    }
                                    v.insert(
                                        "lock".to_string(),
                                        serde_json::Value::String(new_lock),
                                    );
                                    return Ok(Value::Object(m.clone()));
                                }
                                Err(e) => {
                                    tracing::warn!(
                                        language = ?language,
                                        error = ?e,
                                        logs = ?logs,
                                        "Failed to generate flow lock for inline script"
                                    );
                                    ()
                                }
                            }
                        }
                    }
                }
            }
            for (a, b) in m.clone().into_iter() {
                m.insert(
                    a.clone(),
                    lock_modules_app(
                        b,
                        job,
                        mem_peak,
                        canceled_by,
                        job_dir,
                        db,
                        worker_name,
                        worker_dir,
                        job_path,
                        base_internal_url,
                        token,
                        occupancy_metrics,
                    )
                    .await?,
                );
            }
            Ok(Value::Object(m))
        }
        Value::Array(a) => {
            let mut nv = vec![];
            for b in a.clone().into_iter() {
                nv.push(
                    lock_modules_app(
                        b,
                        job,
                        mem_peak,
                        canceled_by,
                        job_dir,
                        db,
                        worker_name,
                        worker_dir,
                        job_path,
                        base_internal_url,
                        token,
                        occupancy_metrics,
                    )
                    .await?,
                );
            }
            Ok(Value::Array(nv))
        }
        a @ _ => Ok(a),
    }
}

pub async fn handle_app_dependency_job(
    job: &MiniPulledJob,
    mem_peak: &mut i32,
    canceled_by: &mut Option<CanceledBy>,
    job_dir: &str,
    db: &sqlx::Pool<sqlx::Postgres>,
    worker_name: &str,
    worker_dir: &str,
    base_internal_url: &str,
    token: &str,
    occupancy_metrics: &mut OccupancyMetrics,
) -> error::Result<()> {
    let job_path = job.runnable_path.clone().ok_or_else(|| {
        error::Error::internal_err(
            "Cannot resolve app dependencies for app without path".to_string(),
        )
    })?;

    let id = job
        .runnable_id
        .clone()
        .ok_or_else(|| Error::internal_err("App Dependency requires script hash".to_owned()))?
        .0;

    sqlx::query!(
        "DELETE FROM workspace_runnable_dependencies WHERE app_path = $1 AND workspace_id = $2",
        job_path,
        job.workspace_id
    )
    .execute(db)
    .await?;

    let record = sqlx::query!("SELECT app_id, value FROM app_version WHERE id = $1", id)
        .fetch_optional(db)
        .await?
        .map(|record| (record.app_id, record.value));

    if let Some((app_id, value)) = record {
        let value = lock_modules_app(
            value,
            job,
            mem_peak,
            canceled_by,
            job_dir,
            db,
            worker_name,
            worker_dir,
            &job_path,
            base_internal_url,
            token,
            occupancy_metrics,
        )
        .await?;

        // Compute a lite version of the app value (w/ `inlineScript.{lock,code}`).
        let mut value_lite = value.clone();
        reduce_app(db, &mut value_lite, app_id).await?;
        if let Value::Object(object) = &mut value_lite {
            object.insert("version".to_string(), json!(id));
        }
        sqlx::query!(
            "INSERT INTO app_version_lite (id, value) VALUES ($1, $2)
             ON CONFLICT (id) DO UPDATE SET value = EXCLUDED.value",
            id,
            sqlx::types::Json(to_raw_value(&value_lite)) as sqlx::types::Json<Box<RawValue>>,
        )
        .execute(db)
        .await?;

        // Re-check cancelation to ensure we don't accidentially override an app.
        if sqlx::query_scalar!(
            "SELECT canceled_by IS NOT NULL AS \"canceled!\" FROM v2_job_queue WHERE id = $1",
            job.id
        )
        .fetch_optional(db)
        .await
        .map(|v| Some(true) == v)
        .unwrap_or_else(|err| {
            tracing::error!(%job.id, %err, "error checking cancelation for job {0}: {err}", job.id);
            false
        }) {
            return Ok(());
        }

        sqlx::query!("UPDATE app_version SET value = $1 WHERE id = $2", value, id,)
            .execute(db)
            .await?;

        let (deployment_message, parent_path) =
            get_deployment_msg_and_parent_path_from_args(job.args.clone());

        if let Err(e) = handle_deployment_metadata(
            &job.permissioned_as_email,
            &job.created_by,
            &db,
            &job.workspace_id,
            DeployedObject::App { path: job_path, version: id, parent_path },
            deployment_message,
            false,
        )
        .await
        {
            tracing::error!(%e, "error handling deployment metadata");
        }

        // tx = PushIsolationLevel::Transaction(new_tx);
        // tx = handle_deployment_metadata(
        //     tx,
        //     &authed,
        //     &db,
        //     &w_id,
        //     DeployedObject::App { path: app.path.clone(), version: v_id },
        //     app.deployment_message,
        // )
        // .await?;

        // match tx {
        //     PushIsolationLevel::Transaction(tx) => tx.commit().await?,
        //     _ => {
        //         return Err(Error::internal_err(
        //             "Expected a transaction here".to_string(),
        //         ));
        //     }
        // }

        Ok(())
    } else {
        Ok(())
    }
}

// async fn upload_raw_app(
//     app_value: &RawAppValue,
//     job: &QueuedJob,
//     mem_peak: &mut i32,
//     canceled_by: &mut Option<CanceledBy>,
//     job_dir: &str,
//     db: &sqlx::Pool<sqlx::Postgres>,
//     worker_name: &str,
//     occupancy_metrics: &mut Option<&mut OccupancyMetrics>,
//     version: i64,
// ) -> Result<()> {
//     let mut entrypoint = "index.ts";
//     for file in app_value.files.iter() {
//         if file.0 == "/index.tsx" {
//             entrypoint = "index.tsx";
//         } else if file.0 == "/index.js" {
//             entrypoint = "index.js";
//         }
//         write_file(&job_dir, file.0, &file.1)?;
//     }
//     let common_bun_proc_envs: HashMap<String, String> = get_common_bun_proc_envs(None).await;

//     install_bun_lockfile(
//         mem_peak,
//         canceled_by,
//         &job.id,
//         &job.workspace_id,
//         Some(db),
//         job_dir,
//         worker_name,
//         common_bun_proc_envs,
//         false,
//         occupancy_metrics,
//     )
//     .await?;
//     let mut cmd = tokio::process::Command::new("esbuild");
//     let mut args = "--bundle --minify --outdir=dist/"
//         .split(' ')
//         .collect::<Vec<_>>();
//     args.push(entrypoint);
//     cmd.current_dir(job_dir)
//         .env_clear()
//         .args(args)
//         .stdout(Stdio::piped())
//         .stderr(Stdio::piped());
//     let child = start_child_process(cmd, "esbuild").await?;

//     crate::handle_child::handle_child(
//         &job.id,
//         db,
//         mem_peak,
//         canceled_by,
//         child,
//         false,
//         worker_name,
//         &job.workspace_id,
//         "esbuild",
//         Some(30),
//         false,
//         occupancy_metrics,
//     )
//     .await?;
//     let output_dir = format!("{}/dist", job_dir);
//     let target_dir = format!("/home/rfiszel/wmill/{}/{}", job.workspace_id, version);

//     tokio::fs::create_dir_all(&target_dir).await?;

//     tracing::info!("Copying files from {} to {}", output_dir, target_dir);

//     let index_ts = format!("{}/index.js", output_dir);
//     let index_css = format!("{}/index.css", output_dir);

//     if tokio::fs::metadata(&index_ts).await.is_ok() {
//         tokio::fs::copy(&index_ts, format!("{}/index.js", target_dir)).await?;
//     }

//     if tokio::fs::metadata(&index_css).await.is_ok() {
//         tokio::fs::copy(&index_css, format!("{}/index.css", target_dir)).await?;
//     }
//     // let file_path = format!("/home/rfiszel/wmill/{}/{}", job.workspace_id, version);

//     Ok(())
// }

#[cfg(feature = "python")]
async fn python_dep(
    reqs: String,
    job_id: &Uuid,
    mem_peak: &mut i32,
    canceled_by: &mut Option<CanceledBy>,
    job_dir: &str,
    db: &sqlx::Pool<sqlx::Postgres>,
    worker_name: &str,
    w_id: &str,
    worker_dir: &str,
    occupancy_metrics: &mut Option<&mut OccupancyMetrics>,
    py_version: crate::PyV,
    annotations: PythonAnnotations,
) -> std::result::Result<String, Error> {
    use crate::python_executor::split_requirements;

    create_dependencies_dir(job_dir).await;

    let req: std::result::Result<String, Error> = uv_pip_compile(
        job_id,
        &reqs,
        mem_peak,
        canceled_by,
        job_dir,
        &db.into(),
        worker_name,
        w_id,
        occupancy_metrics,
        py_version,
        annotations.no_cache,
    )
    .await;
    // install the dependencies to pre-fill the cache
    if let Ok(req) = req.as_ref() {
        let r = handle_python_reqs(
            split_requirements(req),
            // req.split("\n").filter(|x| !x.starts_with("--")).collect(),
            job_id,
            w_id,
            mem_peak,
            canceled_by,
            &Connection::Sql(db.clone()),
            worker_name,
            job_dir,
            worker_dir,
            occupancy_metrics,
            // final_version,
            crate::PyVAlias::default().into(),
        )
        .await;

        if let Err(e) = r {
            tracing::error!(
                "Failed to install python dependencies to prefill the cache: {:?} \n",
                e
            );
        }
    }
    req
}

#[cfg(feature = "python")]
async fn ansible_dep(
    reqs: AnsibleRequirements,
    job_id: &Uuid,
    mem_peak: &mut i32,
    canceled_by: &mut Option<CanceledBy>,
    job_dir: &str,
    db: &sqlx::Pool<sqlx::Postgres>,
    worker_name: &str,
    w_id: &str,
    worker_dir: &str,
    occupancy_metrics: &mut OccupancyMetrics,
    token: &str,
    base_internal_url: &str,
) -> std::result::Result<String, Error> {
    use windmill_parser_yaml::add_versions_to_requirements_yaml;

    use crate::ansible_executor::{
        create_ansible_cfg, get_collection_locks, get_git_ssh_cmd, get_role_locks,
        install_galaxy_collections,
    };
    use windmill_common::client::AuthedClient;

    let python_lockfile = python_dep(
        reqs.python_reqs.join("\n").to_string(),
        job_id,
        mem_peak,
        canceled_by,
        job_dir,
        db,
        worker_name,
        w_id,
        worker_dir,
        &mut Some(occupancy_metrics),
        crate::PyV::gravitational_version(job_id, w_id, Some(db.clone().into())).await,
        PythonAnnotations::default(),
    )
    .await?;

    let conn = &Connection::Sql(db.clone());

    let authed_client = AuthedClient::new(
        base_internal_url.to_string(),
        w_id.to_string(),
        token.to_string(),
        None,
    );

    let git_ssh_cmd = get_git_ssh_cmd(&reqs, job_dir, &authed_client).await?;

    let git_repos = get_git_repos_lock(
        &reqs.git_repos,
        job_dir,
        job_id,
        worker_name,
        conn,
        mem_peak,
        canceled_by,
        w_id,
        occupancy_metrics,
        &git_ssh_cmd,
    )
    .await?;

    let ansible_lockfile;

    create_ansible_cfg(Some(&reqs), job_dir, false)?;

    if let Some(collections) = reqs.roles_and_collections.as_ref() {
        install_galaxy_collections(
            collections,
            job_dir,
            job_id,
            worker_name,
            w_id,
            mem_peak,
            canceled_by,
            conn,
            occupancy_metrics,
            &git_ssh_cmd,
        )
        .await?;

        let (collection_versions, logs1) = get_collection_locks(job_dir).await?;

        let (role_versions, logs2) = if collections.contains("roles:") {
            get_role_locks(job_dir).await?
        } else {
            (HashMap::new(), String::new())
        };

        let (reqs_yaml, logs3) =
            add_versions_to_requirements_yaml(&collections, &role_versions, &collection_versions)?;

        let logs = format!("\n{logs1}\n{logs2}\n{logs3}\n");

        append_logs(job_id, w_id, &logs, conn).await;

        ansible_lockfile = AnsibleDependencyLocks {
            python_lockfile,
            git_repos,
            collections_and_roles: reqs_yaml,
            collections_and_roles_logs: logs,
        };
    } else {
        ansible_lockfile = AnsibleDependencyLocks {
            python_lockfile,
            git_repos,
            collections_and_roles: String::new(),
            collections_and_roles_logs: String::new(),
        };
    }

    serde_json::to_string(&ansible_lockfile).map_err(|e| e.into())
}

pub const LOCKFILE_GENERATED_FROM_REQUIREMENTS_TXT: &str = "# from requirements.txt";

async fn capture_dependency_job(
    job_id: &Uuid,
    job_language: &ScriptLang,
    job_raw_code: &str,
    mem_peak: &mut i32,
    canceled_by: &mut Option<CanceledBy>,
    job_dir: &str,
    db: &sqlx::Pool<sqlx::Postgres>,
    worker_name: &str,
    w_id: &str,
    #[allow(unused_variables)] worker_dir: &str,
    base_internal_url: &str,
    token: &str,
    script_path: &str,
    raw_deps: bool,
    npm_mode: Option<bool>,
    occupancy_metrics: &mut OccupancyMetrics,
) -> error::Result<String> {
    match job_language {
        ScriptLang::Python3 => {
            #[cfg(not(feature = "python"))]
            return Err(Error::internal_err(
                "Python requires the python feature to be enabled".to_string(),
            ));
            #[cfg(feature = "python")]
            {
                // Manually assigned version from requirements.txt
                // let assigned_py_version;
                let (reqs, py_version) = if raw_deps {
                    // `wmill script generate-metadata`
                    // should also respect annotated pyversion
                    // can be annotated in script itself
                    // or in requirements.txt if present

                    (
                        job_raw_code.to_owned(),
                        match crate::PyV::try_parse_from_requirements(&split_requirements(
                            job_raw_code,
                        )) {
                            Some(pyv) => pyv,
                            None => crate::PyV::gravitational_version(job_id, w_id, None).await,
                        },
                    )
                } else {
                    let mut version_specifiers = vec![];
                    let PythonAnnotations { py_select_latest, .. } =
                        PythonAnnotations::parse(job_raw_code);
                    (
                        windmill_parser_py_imports::parse_python_imports(
                            job_raw_code,
                            &w_id,
                            script_path,
                            &db,
                            &mut version_specifiers,
                        )
                        .await?
                        .0
                        .join("\n"),
                        crate::PyV::resolve(
                            version_specifiers,
                            job_id,
                            w_id,
                            py_select_latest,
                            Some(db.clone().into()),
                            None,
                            None,
                        )
                        .await?,
                    )
<<<<<<< HEAD
                    .await?
                    .0
                    .join("\n")
=======
>>>>>>> d47c078b
                };

                python_dep(
                    reqs,
                    job_id,
                    mem_peak,
                    canceled_by,
                    job_dir,
                    db,
                    worker_name,
                    w_id,
                    worker_dir,
                    &mut Some(occupancy_metrics),
                    py_version,
                    PythonAnnotations::parse(job_raw_code),
                )
                .await
                .map(|res| {
                    if raw_deps {
                        format!("{}\n{}", LOCKFILE_GENERATED_FROM_REQUIREMENTS_TXT, res)
                    } else {
                        res
                    }
                })
            }
        }
        ScriptLang::Ansible => {
            #[cfg(not(feature = "python"))]
            return Err(Error::internal_err(
                "Ansible requires the python feature to be enabled".to_string(),
            ));

            #[cfg(feature = "python")]
            {
                if raw_deps {
                    return Err(Error::ExecutionErr(
                        "Raw dependencies not supported for ansible".to_string(),
                    ));
                }
                let (_logs, reqs, _) = windmill_parser_yaml::parse_ansible_reqs(job_raw_code)?;

                ansible_dep(
                    reqs.unwrap_or_default(),
                    job_id,
                    mem_peak,
                    canceled_by,
                    job_dir,
                    db,
                    worker_name,
                    w_id,
                    worker_dir,
                    occupancy_metrics,
                    token,
                    base_internal_url,
                )
                .await
            }
        }
        ScriptLang::Go => {
            if raw_deps {
                return Err(Error::ExecutionErr(
                    "Raw dependencies not supported for go".to_string(),
                ));
            }
            install_go_dependencies(
                job_id,
                job_raw_code,
                mem_peak,
                canceled_by,
                job_dir,
                &db.into(),
                false,
                false,
                false,
                worker_name,
                w_id,
                occupancy_metrics,
            )
            .await
        }
        ScriptLang::Deno => {
            if raw_deps {
                return Err(Error::ExecutionErr(
                    "Raw dependencies not supported for deno".to_string(),
                ));
            }
            generate_deno_lock(
                job_id,
                job_raw_code,
                mem_peak,
                canceled_by,
                job_dir,
                Some(&db.into()),
                w_id,
                worker_name,
                base_internal_url,
                &mut Some(occupancy_metrics),
            )
            .await
        }
        ScriptLang::Bun | ScriptLang::Bunnative => {
            let npm_mode = npm_mode.unwrap_or_else(|| {
                windmill_common::worker::TypeScriptAnnotations::parse(job_raw_code).npm
            });
            if !raw_deps {
                let _ = write_file(job_dir, "main.ts", job_raw_code)?;
            }
            let req = gen_bun_lockfile(
                mem_peak,
                canceled_by,
                job_id,
                w_id,
                Some(&db.into()),
                token,
                script_path,
                job_dir,
                base_internal_url,
                worker_name,
                true,
                if raw_deps {
                    Some(job_raw_code.to_string())
                } else {
                    None
                },
                npm_mode,
                &mut Some(occupancy_metrics),
            )
            .await?;
            if req.is_some() && !raw_deps {
                crate::bun_executor::prebundle_bun_script(
                    job_raw_code,
                    req.as_ref(),
                    script_path,
                    job_id,
                    w_id,
                    Some(&db),
                    &job_dir,
                    base_internal_url,
                    worker_name,
                    &token,
                    &mut Some(occupancy_metrics),
                )
                .await?;
            }
            Ok(req.unwrap_or_else(String::new))
        }
        ScriptLang::Php => {
            #[cfg(not(feature = "php"))]
            return Err(Error::internal_err(
                "PHP requires the php feature to be enabled".to_string(),
            ));

            #[cfg(feature = "php")]
            {
                let reqs = if raw_deps {
                    if job_raw_code.is_empty() {
                        return Ok("".to_string());
                    }
                    job_raw_code.to_string()
                } else {
                    match parse_php_imports(job_raw_code)? {
                        Some(reqs) => reqs,
                        None => {
                            return Ok("".to_string());
                        }
                    }
                };
                composer_install(
                    mem_peak,
                    canceled_by,
                    job_id,
                    w_id,
                    &Connection::Sql(db.clone()),
                    job_dir,
                    worker_name,
                    reqs,
                    None,
                    occupancy_metrics,
                )
                .await
            }
        }
        ScriptLang::Rust => {
            if raw_deps {
                return Err(Error::ExecutionErr(
                    "Raw dependencies not supported for rust".to_string(),
                ));
            }

            #[cfg(not(feature = "rust"))]
            return Err(Error::internal_err(
                "Rust requires the rust feature to be enabled".to_string(),
            ));

            #[cfg(feature = "rust")]
            let lockfile = generate_cargo_lockfile(
                job_id,
                job_raw_code,
                mem_peak,
                canceled_by,
                job_dir,
                &Connection::Sql(db.clone()),
                worker_name,
                w_id,
                occupancy_metrics,
            )
            .await?;

            #[cfg(feature = "rust")]
            Ok(lockfile)
        }
        ScriptLang::CSharp => {
            if raw_deps {
                return Err(Error::ExecutionErr(
                    "Raw dependencies not supported for C#".to_string(),
                ));
            }

            generate_nuget_lockfile(
                job_id,
                job_raw_code,
                mem_peak,
                canceled_by,
                job_dir,
                &Connection::Sql(db.clone()),
                worker_name,
                w_id,
                occupancy_metrics,
            )
            .await
        }
        #[cfg(feature = "java")]
        ScriptLang::Java => {
            if raw_deps {
                return Err(Error::ExecutionErr(
                    "Raw dependencies not supported for Java".to_string(),
                ));
            }

            resolve(
                job_id,
                job_raw_code,
                job_dir,
                &Connection::Sql(db.clone()),
                w_id,
            )
            .await
        }
        // for related places search: ADD_NEW_LANG
        _ => Ok("".to_owned()),
    }
}<|MERGE_RESOLUTION|>--- conflicted
+++ resolved
@@ -2134,12 +2134,6 @@
                         )
                         .await?,
                     )
-<<<<<<< HEAD
-                    .await?
-                    .0
-                    .join("\n")
-=======
->>>>>>> d47c078b
                 };
 
                 python_dep(
