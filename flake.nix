--- conflicted
+++ resolved
@@ -83,11 +83,8 @@
           buildInputs = buildInputs ++ (with pkgs; [
             # Essentials
             rust
-<<<<<<< HEAD
             cargo-watch
-=======
             cargo-sweep
->>>>>>> d47c078b
             git
             xcaddy
             sqlx-cli
@@ -194,13 +191,9 @@
           JAVA_PATH = "${pkgs.jdk21}/bin/java";
           JAVAC_PATH = "${pkgs.jdk21}/bin/javac";
           COURSIER_PATH = "${coursier}/coursier";
-<<<<<<< HEAD
           RUBY_PATH = "${pkgs.ruby}/bin/ruby";
           RUBY_BUNDLE_PATH = "${pkgs.ruby}/bin/bundle";
           # for related places search: ADD_NEW_LANG 
-=======
-          # for related places search: ADD_NEW_LANG
->>>>>>> d47c078b
           FLOCK_PATH = "${pkgs.flock}/bin/flock";
           CARGO_PATH = "${rust}/bin/cargo";
           CARGO_SWEEP_PATH = "${pkgs.cargo-sweep}/bin/cargo-sweep";
